--- conflicted
+++ resolved
@@ -2,10 +2,6 @@
 
 source venv/bin/activate
 
-<<<<<<< HEAD
-python train.py --algo ppo  --env LunarLander-v3 -n 1000000  --study-name Lunar_test_study --storage logs/Lunar_test_study.log --eval-freq 5000 --track --wandb-project-name "LunarLanderVergleich" --wandb-entity "RL2_2025" -tags "optimized"
-=======
 for seed in $(seq 0 9); do
     python train.py --algo ppo  --env LunarLander-v3 -n 1000000 --hyperparams gamma:0.998 --study-name lunarlander_ppo --storage logs/lunarlander_ppo.log --eval-freq 5000 --eval-episodes 5 --track --wandb-project-name "LunarLanderVergleich" --wandb-entity "RL2_2025" -tags "optimized_params" --seed $seed
-    done
->>>>>>> 893c1a03
+    done