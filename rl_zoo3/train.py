import argparse
import difflib
import importlib
import os
import time
import uuid

from rl_zoo3.utils import ALGOS
<<<<<<< HEAD
from rl_zoo3.custom_algos import EXAMPLE
ALGOS["example"] = EXAMPLE
=======
>>>>>>> 306e3217

import gymnasium as gym
import numpy as np
import stable_baselines3 as sb3
import torch as th
from stable_baselines3.common.utils import set_random_seed

# Register custom envs
import rl_zoo3.import_envs  # noqa: F401
from rl_zoo3.exp_manager import ExperimentManager
from rl_zoo3.utils import ALGOS, StoreDict


def train() -> None:
    parser = argparse.ArgumentParser()
    parser.add_argument("--algo", help="RL Algorithm", default="ppo", type=str, required=False, choices=list(ALGOS.keys()))
    parser.add_argument("--env", type=str, default="CartPole-v1", help="environment ID")
    parser.add_argument("-tb", "--tensorboard-log", help="Tensorboard log dir", default="", type=str)
    parser.add_argument("-i", "--trained-agent", help="Path to a pretrained agent to continue training", default="", type=str)
    parser.add_argument(
        "--truncate-last-trajectory",
        help="When using HER with online sampling the last trajectory "
        "in the replay buffer will be truncated after reloading the replay buffer.",
        default=True,
        type=bool,
    )
    parser.add_argument("-n", "--n-timesteps", help="Overwrite the number of timesteps", default=-1, type=int)
    parser.add_argument("--num-threads", help="Number of threads for PyTorch (-1 to use default)", default=-1, type=int)
    parser.add_argument(
        "--log-interval",
        help="Override log interval (default: -1, no change, -2: no logging useful when using custom logging freq)",
        default=-1,
        type=int,
    )
    parser.add_argument(
        "--eval-freq",
        help="Evaluate the agent every n steps (if negative, no evaluation). "
        "During hyperparameter optimization n-evaluations is used instead",
        default=25000,
        type=int,
    )
    parser.add_argument(
        "--optimization-log-path",
        help="Path to save the evaluation log and optimal policy for each hyperparameter tried during optimization. "
        "Disabled if no argument is passed.",
        type=str,
    )
    parser.add_argument("--eval-episodes", help="Number of episodes to use for evaluation", default=5, type=int)
    parser.add_argument("--n-eval-envs", help="Number of environments for evaluation", default=1, type=int)
    parser.add_argument("--save-freq", help="Save the model every n steps (if negative, no checkpoint)", default=-1, type=int)
    parser.add_argument(
        "--save-replay-buffer", help="Save the replay buffer too (when applicable)", action="store_true", default=False
    )
    parser.add_argument("-f", "--log-folder", help="Log folder", type=str, default="logs")
    parser.add_argument("--seed", help="Random generator seed", type=int, default=-1)
    parser.add_argument("--vec-env", help="VecEnv type", type=str, default="dummy", choices=["dummy", "subproc"])
    parser.add_argument("--device", help="PyTorch device to be use (ex: cpu, cuda...)", default="auto", type=str)
    parser.add_argument(
        "--n-trials",
        help="Number of trials for optimizing hyperparameters. "
        "This applies to each optimization runner, not the entire optimization process.",
        type=int,
        default=500,
    )
    parser.add_argument(
        "--max-total-trials",
        help="Number of (potentially pruned) trials for optimizing hyperparameters. "
        "This applies to the entire optimization process and takes precedence over --n-trials if set.",
        type=int,
        default=None,
    )
    parser.add_argument(
        "-optimize", "--optimize-hyperparameters", action="store_true", default=False, help="Run hyperparameters search"
    )
    parser.add_argument(
        "--no-optim-plots", action="store_true", default=False, help="Disable hyperparameter optimization plots"
    )
    parser.add_argument("--n-jobs", help="Number of parallel jobs when optimizing hyperparameters", type=int, default=1)
    parser.add_argument(
        "--sampler",
        help="Sampler to use when optimizing hyperparameters",
        type=str,
        default="tpe",
        choices=["random", "tpe", "auto"],
    )
    parser.add_argument(
        "--pruner",
        help="Pruner to use when optimizing hyperparameters",
        type=str,
        default="median",
        choices=["halving", "median", "none"],
    )
    parser.add_argument("--n-startup-trials", help="Number of trials before using optuna sampler", type=int, default=10)
    parser.add_argument(
        "--n-evaluations",
        help="Training policies are evaluated every n-timesteps // n-evaluations steps when doing hyperparameter optimization."
        "Default is 1 evaluation per 100k timesteps.",
        type=int,
        default=None,
    )
    parser.add_argument(
        "--storage", help="Database storage path if distributed optimization should be used", type=str, default=None
    )
    parser.add_argument("--study-name", help="Study name for distributed optimization", type=str, default=None)
    parser.add_argument("--trial-id", help="Trial id to load for a Optuna storage.", type=int)
    parser.add_argument("--verbose", help="Verbose mode (0: no output, 1: INFO)", default=1, type=int)
    parser.add_argument(
        "--gym-packages",
        type=str,
        nargs="+",
        default=[],
        help="Additional external Gym environment package modules to import",
    )
    parser.add_argument(
        "--env-kwargs", type=str, nargs="+", action=StoreDict, help="Optional keyword argument to pass to the env constructor"
    )
    parser.add_argument(
        "--eval-env-kwargs",
        type=str,
        nargs="+",
        action=StoreDict,
        help="Optional keyword argument to pass to the env constructor for evaluation",
    )
    parser.add_argument(
        "-params",
        "--hyperparams",
        type=str,
        nargs="+",
        action=StoreDict,
        help="Overwrite hyperparameter (e.g. learning_rate:0.01 train_freq:10)",
    )
    parser.add_argument(
        "-conf",
        "--conf-file",
        type=str,
        default=None,
        help="Custom yaml file or python package from which the hyperparameters will be loaded."
        "We expect that python packages contain a dictionary called 'hyperparams' which contains a key for each environment.",
    )
    parser.add_argument("-uuid", "--uuid", action="store_true", default=False, help="Ensure that the run has a unique ID")
    parser.add_argument(
        "--track",
        action="store_true",
        default=False,
        help="if toggled, this experiment will be tracked with Weights and Biases",
    )
    parser.add_argument("--wandb-project-name", type=str, default="sb3", help="the wandb's project name")
    parser.add_argument("--wandb-entity", type=str, default=None, help="the entity (team) of wandb's project")
    parser.add_argument(
        "-P",
        "--progress",
        action="store_true",
        default=False,
        help="if toggled, display a progress bar using tqdm and rich",
    )
    parser.add_argument(
        "-tags", "--wandb-tags", type=str, default=[], nargs="+", help="Tags for wandb run, e.g.: -tags optimized pr-123"
    )

    args = parser.parse_args()

    # Going through custom gym packages to let them register in the global registry
    for env_module in args.gym_packages:
        importlib.import_module(env_module)

    env_id = args.env
    registered_envs = set(gym.envs.registry.keys())

    # If the environment is not found, suggest the closest match
    if env_id not in registered_envs:
        try:
            closest_match = difflib.get_close_matches(env_id, registered_envs, n=1)[0]
        except IndexError:
            closest_match = "'no close match found...'"
        raise ValueError(f"{env_id} not found in gym registry, you maybe meant {closest_match}?")

    # Unique id to ensure there is no race condition for the folder creation
    uuid_str = f"_{uuid.uuid4()}" if args.uuid else ""
    if args.seed < 0:
        # Seed but with a random one
        args.seed = np.random.randint(2**32 - 1, dtype="int64").item()  # type: ignore[attr-defined]

    set_random_seed(args.seed)

    # Setting num threads to 1 makes things run faster on cpu
    if args.num_threads > 0:
        if args.verbose > 1:
            print(f"Setting torch.num_threads to {args.num_threads}")
        th.set_num_threads(args.num_threads)

    if args.trained_agent != "":
        assert args.trained_agent.endswith(".zip") and os.path.isfile(
            args.trained_agent
        ), "The trained_agent must be a valid path to a .zip file"

    print("=" * 10, env_id, "=" * 10)
    print(f"Seed: {args.seed}")

    if args.track:
        try:
            import wandb
        except ImportError as e:
            raise ImportError(
                "if you want to use Weights & Biases to track experiment, please install W&B via `pip install wandb`"
            ) from e

        run_name = f"{args.env}__{args.algo}__{args.seed}__{int(time.time())}"
        tags = [*args.wandb_tags, f"v{sb3.__version__}"]
        run = wandb.init(
            name=run_name,
            project=args.wandb_project_name,
            entity=args.wandb_entity,
            tags=tags,
            config=vars(args),
            sync_tensorboard=True,  # auto-upload sb3's tensorboard metrics
            monitor_gym=True,  # auto-upload the videos of agents playing the game
            save_code=True,  # optional
        )
        args.tensorboard_log = f"runs/{run_name}"

    exp_manager = ExperimentManager(
        args,
        args.algo,
        env_id,
        args.log_folder,
        args.tensorboard_log,
        args.n_timesteps,
        args.eval_freq,
        args.eval_episodes,
        args.save_freq,
        args.hyperparams,
        args.env_kwargs,
        args.eval_env_kwargs,
        args.trained_agent,
        args.optimize_hyperparameters,
        args.storage,
        args.study_name,
        args.n_trials,
        args.max_total_trials,
        args.n_jobs,
        args.sampler,
        args.pruner,
        args.optimization_log_path,
        n_startup_trials=args.n_startup_trials,
        n_evaluations=args.n_evaluations,
        truncate_last_trajectory=args.truncate_last_trajectory,
        uuid_str=uuid_str,
        seed=args.seed,
        log_interval=args.log_interval,
        save_replay_buffer=args.save_replay_buffer,
        verbose=args.verbose,
        vec_env_type=args.vec_env,
        n_eval_envs=args.n_eval_envs,
        no_optim_plots=args.no_optim_plots,
        device=args.device,
        config=args.conf_file,
        show_progress=args.progress,
        trial_id=args.trial_id,
    )

    # Prepare experiment and launch hyperparameter optimization if needed
    results = exp_manager.setup_experiment()
    if results is not None:
        model, saved_hyperparams = results
        if args.track:
            # we need to save the loaded hyperparameters
            args.saved_hyperparams = saved_hyperparams
            assert run is not None  # make mypy happy
            run.config.setdefaults(vars(args))

        # Normal training
        if model is not None:
            exp_manager.learn(model)
            exp_manager.save_trained_model(model)
    else:
        exp_manager.hyperparameters_optimization()


if __name__ == "__main__":
    train()<|MERGE_RESOLUTION|>--- conflicted
+++ resolved
@@ -6,11 +6,6 @@
 import uuid
 
 from rl_zoo3.utils import ALGOS
-<<<<<<< HEAD
-from rl_zoo3.custom_algos import EXAMPLE
-ALGOS["example"] = EXAMPLE
-=======
->>>>>>> 306e3217
 
 import gymnasium as gym
 import numpy as np
