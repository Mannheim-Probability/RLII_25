import argparse
import glob
import importlib
import os
from copy import deepcopy
from typing import Any, Callable, Optional, Union

import gymnasium as gym
import stable_baselines3 as sb3  # noqa: F401
import torch as th  # noqa: F401
import yaml
from gymnasium import spaces
from huggingface_hub import HfApi
from huggingface_sb3 import EnvironmentName, ModelName
from sb3_contrib import ARS, QRDQN, TQC, TRPO, CrossQ, RecurrentPPO
from stable_baselines3 import A2C, DDPG, DQN, PPO, SAC, TD3
from stable_baselines3.common.base_class import BaseAlgorithm
from stable_baselines3.common.callbacks import BaseCallback
from stable_baselines3.common.env_util import make_vec_env
from stable_baselines3.common.sb2_compat.rmsprop_tf_like import RMSpropTFLike  # noqa: F401
from stable_baselines3.common.vec_env import DummyVecEnv, SubprocVecEnv, VecEnv, VecFrameStack, VecNormalize

# For custom activation fn
from torch import nn as nn

# custom algos
<<<<<<< HEAD
from rl_zoo3.custom_algos import (
    DISCOUNTED_PPO, PPOCorrected, PPOCorrected2, EXAMPLE,
    __all__ # Platzhalter!!!
)

=======
from rl_zoo3.custom_algos import PPOCorrected, PPOCorrected2, PPO_changed_before_Normalization
>>>>>>> 306e3217

ALGOS: dict[str, type[BaseAlgorithm]] = {
    "a2c": A2C,
    "ddpg": DDPG,
    "dqn": DQN,
    "ppo": PPO,
    "sac": SAC,
    "td3": TD3,
    # SB3 Contrib,
    "ars": ARS,
    "crossq": CrossQ,
    "qrdqn": QRDQN,
    "tqc": TQC,
    "trpo": TRPO,
    "ppo_lstm": RecurrentPPO,
    # custom algorithms
<<<<<<< HEAD
    "discounted_ppo": DISCOUNTED_PPO, 
    "ppo_corrected": PPOCorrected,
    "ppo_corrected_2": PPOCorrected2,
    "example": EXAMPLE,
=======
    "ppo_mod_advantages": PPOCorrected,
    "ppo_mod_sampling": PPOCorrected2,
    "ppo_changed_before_normalization": PPO_changed_before_Normalization,
>>>>>>> 306e3217
}

# --- Custom-Algorithmen nachträglich registrieren (verhindert Zirkelimporte)
try:
    from rl_zoo3.custom_algos.example import EXAMPLE  # importiert NICHT utils
    ALGOS["example"] = EXAMPLE
except Exception as e:
    # Optional: weich tolerieren oder raise; fürs Debuggen:
    print(f"[rl_zoo3] Hinweis: Custom-Algorithmus 'example' nicht geladen: {e}")


def flatten_dict_observations(env: gym.Env) -> gym.Env:
    assert isinstance(env.observation_space, spaces.Dict)
    return gym.wrappers.FlattenObservation(env)


def get_wrapper_class(hyperparams: dict[str, Any], key: str = "env_wrapper") -> Optional[Callable[[gym.Env], gym.Env]]:
    """
    Get one or more Gym environment wrapper class specified as a hyper parameter
    "env_wrapper".
    Works also for VecEnvWrapper with the key "vec_env_wrapper".

    e.g.
    env_wrapper: gym_minigrid.wrappers.FlatObsWrapper

    for multiple, specify a list:

    env_wrapper:
        - rl_zoo3.wrappers.PlotActionWrapper
        - rl_zoo3.wrappers.TimeFeatureWrapper


    :param hyperparams:
    :return: maybe a callable to wrap the environment
        with one or multiple gym.Wrapper
    """

    def get_module_name(wrapper_name):
        return ".".join(wrapper_name.split(".")[:-1])

    def get_class_name(wrapper_name):
        return wrapper_name.split(".")[-1]

    if key in hyperparams.keys():
        wrapper_name = hyperparams.get(key)

        if wrapper_name is None:
            return None

        if not isinstance(wrapper_name, list):
            wrapper_names = [wrapper_name]
        else:
            wrapper_names = wrapper_name

        wrapper_classes = []
        wrapper_kwargs = []
        # Handle multiple wrappers
        for wrapper_name in wrapper_names:
            # Handle keyword arguments
            if isinstance(wrapper_name, dict):
                assert len(wrapper_name) == 1, (
                    "You have an error in the formatting "
                    f"of your YAML file near {wrapper_name}. "
                    "You should check the indentation."
                )
                wrapper_dict = wrapper_name
                wrapper_name = next(iter(wrapper_dict.keys()))
                kwargs = wrapper_dict[wrapper_name]
            else:
                kwargs = {}

            if isinstance(wrapper_name, str):
                wrapper_module = importlib.import_module(get_module_name(wrapper_name))
                wrapper_class = getattr(wrapper_module, get_class_name(wrapper_name))
            elif isinstance(wrapper_name, type):
                # No conversion needed
                wrapper_class = wrapper_name
            else:
                raise ValueError(
                    f"Unexpected value {wrapper_name} for a {key}, must a str and a class, not {type(wrapper_name)}"
                )

            wrapper_classes.append(wrapper_class)
            wrapper_kwargs.append(kwargs)

        def wrap_env(env: gym.Env) -> gym.Env:
            for wrapper_class, kwargs in zip(wrapper_classes, wrapper_kwargs):
                env = wrapper_class(env, **kwargs)
            return env

        return wrap_env
    else:
        return None


def get_class_by_name(name: str) -> type:
    """
    Imports and returns a class given the name, e.g. passing
    'stable_baselines3.common.callbacks.CheckpointCallback' returns the
    CheckpointCallback class.

    :param name:
    :return:
    """

    def get_module_name(name: str) -> str:
        return ".".join(name.split(".")[:-1])

    def get_class_name(name: str) -> str:
        return name.split(".")[-1]

    module = importlib.import_module(get_module_name(name))
    return getattr(module, get_class_name(name))


def get_callback_list(hyperparams: dict[str, Any]) -> list[BaseCallback]:
    """
    Get one or more Callback class specified as a hyper-parameter
    "callback".
    e.g.
    callback: stable_baselines3.common.callbacks.CheckpointCallback

    for multiple, specify a list:

    callback:
        - rl_zoo3.callbacks.PlotActionWrapper
        - stable_baselines3.common.callbacks.CheckpointCallback

    :param hyperparams:
    :return:
    """

    callbacks: list[BaseCallback] = []

    if "callback" in hyperparams.keys():
        callback_name = hyperparams.get("callback")

        if callback_name is None:
            return callbacks

        if not isinstance(callback_name, list):
            callback_names = [callback_name]
        else:
            callback_names = callback_name

        # Handle multiple wrappers
        for callback_name in callback_names:
            # Handle keyword arguments
            if isinstance(callback_name, dict):
                assert len(callback_name) == 1, (
                    "You have an error in the formatting "
                    f"of your YAML file near {callback_name}. "
                    "You should check the indentation."
                )
                callback_dict = callback_name
                callback_name = next(iter(callback_dict.keys()))
                kwargs = callback_dict[callback_name]
            else:
                kwargs = {}

            if isinstance(callback_name, BaseCallback):
                # No conversion needed
                callbacks.append(callback_name)
            else:
                callback_class = get_class_by_name(callback_name)
                callbacks.append(callback_class(**kwargs))

    return callbacks


def create_test_env(
    env_id: str,
    n_envs: int = 1,
    stats_path: Optional[str] = None,
    seed: int = 0,
    log_dir: Optional[str] = None,
    should_render: bool = True,
    hyperparams: Optional[dict[str, Any]] = None,
    env_kwargs: Optional[dict[str, Any]] = None,
    vec_env_cls: Optional[type[VecEnv]] = None,
    vec_env_kwargs: Optional[dict[str, Any]] = None,
) -> VecEnv:
    """
    Create environment for testing a trained agent

    :param env_id:
    :param n_envs: number of processes
    :param stats_path: path to folder containing saved running averaged
    :param seed: Seed for random number generator
    :param log_dir: Where to log rewards
    :param should_render: For Pybullet env, display the GUI
    :param hyperparams: Additional hyperparams (ex: n_stack)
    :param env_kwargs: Optional keyword argument to pass to the env constructor
    :param vec_env_cls: ``VecEnv`` class constructor.
    :param vec_env_kwargs: Keyword arguments to pass to the ``VecEnv`` class constructor.
    :return:
    """
    # Create the environment and wrap it if necessary
    assert hyperparams is not None
    env_wrapper = get_wrapper_class(hyperparams)

    hyperparams = {} if hyperparams is None else hyperparams

    if "env_wrapper" in hyperparams.keys():
        del hyperparams["env_wrapper"]

    # Avoid potential shared memory issue
    if vec_env_cls is None:
        vec_env_cls = SubprocVecEnv if n_envs > 1 else DummyVecEnv

    # Fix for gym 0.26, to keep old behavior
    env_kwargs = env_kwargs or {}
    env_kwargs = deepcopy(env_kwargs)
    if "render_mode" not in env_kwargs and should_render:
        env_kwargs.update(render_mode="human")

    spec = gym.spec(env_id)

    # Define make_env here, so it works with subprocesses
    # when the registry was modified with `--gym-packages`
    # See https://github.com/HumanCompatibleAI/imitation/pull/160
    def make_env(**kwargs) -> gym.Env:
        return spec.make(**kwargs)

    env = make_vec_env(
        make_env,
        n_envs=n_envs,
        monitor_dir=log_dir,
        seed=seed,
        wrapper_class=env_wrapper,
        env_kwargs=env_kwargs,
        vec_env_cls=vec_env_cls,  # type: ignore[arg-type]
        vec_env_kwargs=vec_env_kwargs,
    )

    if "vec_env_wrapper" in hyperparams.keys():
        vec_env_wrapper = get_wrapper_class(hyperparams, "vec_env_wrapper")
        assert vec_env_wrapper is not None
        env = vec_env_wrapper(env)  # type: ignore[assignment, arg-type]
        del hyperparams["vec_env_wrapper"]

    # Load saved stats for normalizing input and rewards
    # And optionally stack frames
    if stats_path is not None:
        if hyperparams["normalize"]:
            print("Loading running average")
            print(f"with params: {hyperparams['normalize_kwargs']}")
            path_ = os.path.join(stats_path, "vecnormalize.pkl")
            if os.path.exists(path_):
                env = VecNormalize.load(path_, env)
                # Deactivate training and reward normalization
                env.training = False
                env.norm_reward = False
            else:
                raise ValueError(f"VecNormalize stats {path_} not found")

        n_stack = hyperparams.get("frame_stack", 0)
        if n_stack > 0:
            print(f"Stacking {n_stack} frames")
            env = VecFrameStack(env, n_stack)
    return env


class SimpleLinearSchedule:
    """
    Linear learning rate schedule (from initial value to zero),
    simpler than sb3 LinearSchedule.

    :param initial_value: (float or str) The initial value for the schedule
    """

    def __init__(self, initial_value: Union[float, str]) -> None:
        # Force conversion to float
        self.initial_value = float(initial_value)

    def __call__(self, progress_remaining: float) -> float:
        return progress_remaining * self.initial_value

    def __repr__(self) -> str:
        return f"SimpleLinearSchedule(initial_value={self.initial_value})"


def linear_schedule(initial_value: Union[float, str]) -> SimpleLinearSchedule:
    """
    Linear learning rate schedule.

    :param initial_value: (float or str)
    :return: A `SimpleLinearSchedule` object
    """
    return SimpleLinearSchedule(initial_value)


def get_trained_models(log_folder: str) -> dict[str, tuple[str, str]]:
    """
    :param log_folder: Root log folder
    :return: Dict representing the trained agents
    """
    trained_models = {}
    for algo in os.listdir(log_folder):
        if not os.path.isdir(os.path.join(log_folder, algo)):
            continue
        for model_folder in os.listdir(os.path.join(log_folder, algo)):
            args_files = glob.glob(os.path.join(log_folder, algo, model_folder, "*/args.yml"))
            if len(args_files) != 1:
                continue  # we expect only one sub-folder with an args.yml file
            with open(args_files[0]) as fh:
                env_id = yaml.load(fh, Loader=yaml.UnsafeLoader)["env"]

            model_name = ModelName(algo, EnvironmentName(env_id))
            trained_models[model_name] = (algo, env_id)
    return trained_models


def get_hf_trained_models(organization: str = "sb3", check_filename: bool = False) -> dict[str, tuple[str, str]]:
    """
    Get pretrained models,
    available on the Hugginface hub for a given organization.

    :param organization: Huggingface organization
        Stable-Baselines (SB3) one is the default.
    :param check_filename: Perform additional check per model
        to be sure they match the RL Zoo convention.
        (this will slow down things as it requires one API call per model)
    :return: Dict representing the trained agents
    """
    api = HfApi()
    models = api.list_models(author=organization, cardData=True)

    trained_models = {}
    for model in models:
        # Try to extract algorithm and environment id from model card
        try:
            assert model.card_data is not None
            env_id = model.card_data["model-index"][0]["results"][0]["dataset"]["name"]
            algo = model.card_data["model-index"][0]["name"].lower()
            # RecurrentPPO alias is "ppo_lstm" in the rl zoo
            if algo == "recurrentppo":
                algo = "ppo_lstm"
        except (KeyError, IndexError, AssertionError):
            print(f"Skipping {model.id}")
            continue  # skip model if name env id or algo name could not be found

        env_name = EnvironmentName(env_id)
        model_name = ModelName(algo, env_name)

        # check if there is a model file in the repo
        if check_filename:
            maybe_siblings = api.model_info(model.id).siblings
            if maybe_siblings and not any(f.rfilename == model_name.filename for f in maybe_siblings):
                continue  # skip model if the repo contains no properly named model file

        trained_models[model_name] = (algo, env_id)

    return trained_models


def get_latest_run_id(log_path: str, env_name: EnvironmentName) -> int:
    """
    Returns the latest run number for the given log name and log path,
    by finding the greatest number in the directories.

    :param log_path: path to log folder
    :param env_name:
    :return: latest run number
    """
    max_run_id = 0
    for path in glob.glob(os.path.join(log_path, env_name + "_[0-9]*")):
        run_id = path.split("_")[-1]
        path_without_run_id = path[: -len(run_id) - 1]
        if path_without_run_id.endswith(env_name) and run_id.isdigit() and int(run_id) > max_run_id:
            max_run_id = int(run_id)
    return max_run_id


def get_saved_hyperparams(
    stats_path: str,
    norm_reward: bool = False,
    test_mode: bool = False,
) -> tuple[dict[str, Any], Optional[str]]:
    """
    Retrieve saved hyperparameters given a path.
    Return empty dict and None if the path is not valid.

    :param stats_path:
    :param norm_reward:
    :param test_mode:
    :return:
    """
    hyperparams: dict[str, Any] = {}
    if not os.path.isdir(stats_path):
        return hyperparams, None
    else:
        config_file = os.path.join(stats_path, "config.yml")
        if os.path.isfile(config_file):
            # Load saved hyperparameters
            with open(os.path.join(stats_path, "config.yml")) as f:
                hyperparams = yaml.load(f, Loader=yaml.UnsafeLoader)
            hyperparams["normalize"] = hyperparams.get("normalize", False)
        else:
            obs_rms_path = os.path.join(stats_path, "obs_rms.pkl")
            hyperparams["normalize"] = os.path.isfile(obs_rms_path)

        # Load normalization params
        if hyperparams["normalize"]:
            if isinstance(hyperparams["normalize"], str):
                normalize_kwargs = eval(hyperparams["normalize"])
                if test_mode:
                    normalize_kwargs["norm_reward"] = norm_reward
            elif isinstance(hyperparams["normalize"], dict):
                normalize_kwargs = hyperparams["normalize"]
            else:
                normalize_kwargs = {"norm_obs": hyperparams["normalize"], "norm_reward": norm_reward}
            hyperparams["normalize_kwargs"] = normalize_kwargs
    return hyperparams, stats_path


class StoreDict(argparse.Action):
    """
    Custom argparse action for storing dict.

    In: args1:0.0 args2:"dict(a=1)"
    Out: {'args1': 0.0, arg2: dict(a=1)}
    """

    def __init__(self, option_strings, dest, nargs=None, **kwargs):
        self._nargs = nargs
        super().__init__(option_strings, dest, nargs=nargs, **kwargs)

    def __call__(self, parser, namespace, values, option_string=None):
        arg_dict = {}
        for arguments in values:
            key = arguments.split(":")[0]
            value = ":".join(arguments.split(":")[1:])
            # Evaluate the string as python code
            arg_dict[key] = eval(value)
        setattr(namespace, self.dest, arg_dict)


def get_model_path(
    exp_id: int,
    folder: str,
    algo: str,
    env_name: EnvironmentName,
    load_best: bool = False,
    load_checkpoint: Optional[str] = None,
    load_last_checkpoint: bool = False,
) -> tuple[str, str, str]:
    if exp_id == 0:
        exp_id = get_latest_run_id(os.path.join(folder, algo), env_name)
        print(f"Loading latest experiment, id={exp_id}")
    # Sanity checks
    if exp_id > 0:
        log_path = os.path.join(folder, algo, f"{env_name}_{exp_id}")
    else:
        log_path = os.path.join(folder, algo)

    assert os.path.isdir(log_path), f"The {log_path} folder was not found"

    model_name = ModelName(algo, env_name)

    if load_best:
        model_path = os.path.join(log_path, "best_model.zip")
        name_prefix = f"best-model-{model_name}"
    elif load_checkpoint is not None:
        model_path = os.path.join(log_path, f"rl_model_{load_checkpoint}_steps.zip")
        name_prefix = f"checkpoint-{load_checkpoint}-{model_name}"
    elif load_last_checkpoint:
        checkpoints = glob.glob(os.path.join(log_path, "rl_model_*_steps.zip"))
        if len(checkpoints) == 0:
            raise ValueError(f"No checkpoint found for {algo} on {env_name}, path: {log_path}")

        def step_count(checkpoint_path: str) -> int:
            # path follow the pattern "rl_model_*_steps.zip", we count from the back to ignore any other _ in the path
            return int(checkpoint_path.split("_")[-2])

        checkpoints = sorted(checkpoints, key=step_count)
        model_path = checkpoints[-1]
        name_prefix = f"checkpoint-{step_count(model_path)}-{model_name}"
    else:
        # Default: load latest model
        model_path = os.path.join(log_path, f"{env_name}.zip")
        name_prefix = f"final-model-{model_name}"

    found = os.path.isfile(model_path)
    if not found:
        raise ValueError(f"No model found for {algo} on {env_name}, path: {model_path}")

    return name_prefix, model_path, log_path<|MERGE_RESOLUTION|>--- conflicted
+++ resolved
@@ -24,15 +24,7 @@
 from torch import nn as nn
 
 # custom algos
-<<<<<<< HEAD
-from rl_zoo3.custom_algos import (
-    DISCOUNTED_PPO, PPOCorrected, PPOCorrected2, EXAMPLE,
-    __all__ # Platzhalter!!!
-)
-
-=======
 from rl_zoo3.custom_algos import PPOCorrected, PPOCorrected2, PPO_changed_before_Normalization
->>>>>>> 306e3217
 
 ALGOS: dict[str, type[BaseAlgorithm]] = {
     "a2c": A2C,
@@ -49,16 +41,9 @@
     "trpo": TRPO,
     "ppo_lstm": RecurrentPPO,
     # custom algorithms
-<<<<<<< HEAD
-    "discounted_ppo": DISCOUNTED_PPO, 
-    "ppo_corrected": PPOCorrected,
-    "ppo_corrected_2": PPOCorrected2,
-    "example": EXAMPLE,
-=======
     "ppo_mod_advantages": PPOCorrected,
     "ppo_mod_sampling": PPOCorrected2,
     "ppo_changed_before_normalization": PPO_changed_before_Normalization,
->>>>>>> 306e3217
 }
 
 # --- Custom-Algorithmen nachträglich registrieren (verhindert Zirkelimporte)
