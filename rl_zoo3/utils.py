--- conflicted
+++ resolved
@@ -24,12 +24,7 @@
 from torch import nn as nn
 
 # custom algos
-<<<<<<< HEAD
-
-from rl_zoo3.custom_algos import PPOCorrected, PPOCorrected2, PPO_changed_before_Normalization, PPOCorrected3
-=======
 from rl_zoo3.custom_algos import PPOCorrected, PPOCorrected2, PPO_changed_before_Normalization, PPOCorrected3, PPOCorrected4, PPOCorrected5, PPOCorrected6
->>>>>>> 07aa8c3f
 
 ALGOS: dict[str, type[BaseAlgorithm]] = {
     "a2c": A2C,
@@ -49,13 +44,9 @@
     "ppo_mod_advantages": PPOCorrected,
     "ppo_mod_sampling": PPOCorrected2,
     "ppo_no_clipping": PPOCorrected3,
-<<<<<<< HEAD
-    "ppo_changed_before_normalization": PPO_changed_before_Normalization,
-=======
     "ppo_mod_gae": PPOCorrected4,
     "ppo_mod_gae_2": PPOCorrected5,
     "ppo_mod_gae_3": PPOCorrected6,
->>>>>>> 07aa8c3f
 }
 
 
