--- conflicted
+++ resolved
@@ -24,14 +24,11 @@
 from torch import nn as nn
 
 # custom algos
-<<<<<<< HEAD
 from rl_zoo3.custom_algos import (
-    DISCOUNTED_PPO,
+    DISCOUNTED_PPO, PPOCorrected, PPOCorrected2,
     __all__ # Platzhalter!!!
 )
-=======
-from rl_zoo3.custom_algos import PPOCorrected, PPOCorrected2
->>>>>>> 41075a82
+
 
 ALGOS: dict[str, type[BaseAlgorithm]] = {
     "a2c": A2C,
@@ -48,12 +45,9 @@
     "trpo": TRPO,
     "ppo_lstm": RecurrentPPO,
     # custom algorithms
-<<<<<<< HEAD
     "discounted_ppo": DISCOUNTED_PPO, 
-=======
     "ppo_corrected": PPOCorrected,
     "ppo_corrected_2": PPOCorrected2,
->>>>>>> 41075a82
 }
 
 
