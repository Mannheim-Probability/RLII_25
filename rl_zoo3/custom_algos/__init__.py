
from .discounted_ppo import DISCOUNTED_PPO
from .ppo_corrected import PPOCorrected
from .ppo_corrected_2 import PPOCorrected2
<<<<<<< HEAD
from .example import EXAMPLE
=======
from .PPO_changed_before_Normalization import PPO_changed_before_Normalization
>>>>>>> 306e3217

__all__ = [
    "DISCOUNTED_PPO",
    "PPOCorrected",
    "PPOCorrected2",
<<<<<<< HEAD
    "EXAMPLE",
=======
    "PPO_changed_before_Normalization",
>>>>>>> 306e3217
]<|MERGE_RESOLUTION|>--- conflicted
+++ resolved
@@ -2,19 +2,11 @@
 from .discounted_ppo import DISCOUNTED_PPO
 from .ppo_corrected import PPOCorrected
 from .ppo_corrected_2 import PPOCorrected2
-<<<<<<< HEAD
-from .example import EXAMPLE
-=======
 from .PPO_changed_before_Normalization import PPO_changed_before_Normalization
->>>>>>> 306e3217
 
 __all__ = [
     "DISCOUNTED_PPO",
     "PPOCorrected",
     "PPOCorrected2",
-<<<<<<< HEAD
-    "EXAMPLE",
-=======
     "PPO_changed_before_Normalization",
->>>>>>> 306e3217
 ]