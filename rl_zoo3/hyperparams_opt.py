from typing import Any

import numpy as np
import optuna
from stable_baselines3.common.noise import NormalActionNoise, OrnsteinUhlenbeckActionNoise
from torch import nn as nn
from rl_zoo3.utils import linear_schedule


def convert_onpolicy_params(sampled_params: dict[str, Any]) -> dict[str, Any]:
    hyperparams = sampled_params.copy()

    # TODO: account when using multiple envs
    # if batch_size > n_steps:
    #     batch_size = n_steps
    
    # we dont want to treat gamma as hyperparameter
    #hyperparams["gamma"] = 1 - sampled_params["one_minus_gamma"]
    #del hyperparams["one_minus_gamma"]

    hyperparams["gae_lambda"] = 1 - sampled_params["one_minus_gae_lambda"]
    del hyperparams["one_minus_gae_lambda"]

    net_arch = sampled_params["net_arch"]
    del hyperparams["net_arch"]

    for name in ["batch_size", "n_steps"]:
        if f"{name}_pow" in sampled_params:
            hyperparams[name] = 2 ** sampled_params[f"{name}_pow"]
            del hyperparams[f"{name}_pow"]

    net_arch = {
        "tiny": dict(pi=[64], vf=[64]),
        "small": dict(pi=[64, 64], vf=[64, 64]),
        "medium": dict(pi=[256, 256], vf=[256, 256]),
    }[net_arch]

    activation_fn_name = sampled_params["activation_fn"]
    del hyperparams["activation_fn"]

    activation_fn = {
        "tanh": nn.Tanh,
        "relu": nn.ReLU,
        "elu": nn.ELU,
        "leaky_relu": nn.LeakyReLU,
    }[activation_fn_name]

    return {
        "policy_kwargs": {
            "net_arch": net_arch,
            "activation_fn": activation_fn,
        },
        **hyperparams,
    }


def convert_offpolicy_params(sampled_params: dict[str, Any]) -> dict[str, Any]:
    hyperparams = sampled_params.copy()

    hyperparams["gamma"] = 1 - sampled_params["one_minus_gamma"]
    del hyperparams["one_minus_gamma"]

    net_arch = sampled_params["net_arch"]
    del hyperparams["net_arch"]

    for name in ["batch_size"]:
        if f"{name}_pow" in sampled_params:
            hyperparams[name] = 2 ** sampled_params[f"{name}_pow"]
            del hyperparams[f"{name}_pow"]

    net_arch = {
        "small": [64, 64],
        "medium": [256, 256],
        "big": [400, 300],
        "large": [256, 256, 256],
        "verybig": [512, 512, 512],
    }[net_arch]

    if "train_freq" in sampled_params:
        # Update to data ratio of 1, for n_envs=1
        hyperparams["gradient_steps"] = sampled_params["train_freq"]

        if "subsample_steps" in sampled_params:
            hyperparams["gradient_steps"] = max(sampled_params["train_freq"] // sampled_params["subsample_steps"], 1)
            del hyperparams["subsample_steps"]

    hyperparams["policy_kwargs"] = hyperparams.get("policy_kwargs", {})
    hyperparams["policy_kwargs"]["net_arch"] = net_arch

    if "activation_fn" in sampled_params:
        activation_fn_name = sampled_params["activation_fn"]
        del hyperparams["activation_fn"]

        activation_fn = {
            "tanh": nn.Tanh,
            "relu": nn.ReLU,
            "elu": nn.ELU,
            "leaky_relu": nn.LeakyReLU,
        }[activation_fn_name]
        hyperparams["policy_kwargs"]["activation_fn"] = activation_fn

    # TQC/QRDQN
    if "n_quantiles" in sampled_params:
        del hyperparams["n_quantiles"]
        hyperparams["policy_kwargs"].update({"n_quantiles": sampled_params["n_quantiles"]})

    return hyperparams

####

# ganz oben:
from torch import nn

# irgendwo bei den anderen Sample-Funktionen:
def sample_example_params(trial, n_actions, n_envs, additional_args):
    net = trial.suggest_categorical("net_arch", ["small", "medium"])
    net_arch = dict(pi=[64, 64], vf=[64, 64]) if net == "small" else dict(pi=[256, 256], vf=[256, 256])

    return {
        "n_steps": trial.suggest_categorical("n_steps", [64, 128, 256, 512, 1024, 2048]),
        "batch_size": trial.suggest_categorical("batch_size", [32, 64, 128, 256]),
        "gamma": trial.suggest_float("gamma", 0.3, 0.9999),
        "gae_lambda": trial.suggest_float("gae_lambda", 0.8, 1.0),
        "clip_range": trial.suggest_float("clip_range", 0.05, 0.3),
        "ent_coef": trial.suggest_float("ent_coef", 1e-8, 1e-2, log=True),
        "vf_coef": trial.suggest_float("vf_coef", 0.1, 1.0),
        "max_grad_norm": trial.suggest_float("max_grad_norm", 0.3, 2.0),
        "learning_rate": trial.suggest_float("learning_rate", 1e-5, 3e-4, log=True),
        "policy_kwargs": dict(activation_fn=nn.ReLU, net_arch=net_arch, ortho_init=False),
    }

####


def sample_ppo_params(trial: optuna.Trial, n_actions: int, n_envs: int, additional_args: dict) -> dict[str, Any]:
    """
    Sampler for PPO hyperparams.

    :param trial:
    :return:
    """
    # From 2**5=32 to 2**10=1024
    batch_size_pow = trial.suggest_int("batch_size_pow", 2, 10)
    # From 2**5=32 to 2**12=4096
    n_steps_pow = trial.suggest_int("n_steps_pow", 5, 12)

    # we dont want to treat gamma as hyperparameter
    # one_minus_gamma = trial.suggest_float("one_minus_gamma", 0.0001, 0.03, log=True)

    one_minus_gae_lambda = trial.suggest_float("one_minus_gae_lambda", 0.0001, 0.1, log=True)

    learning_rate = trial.suggest_float("learning_rate", 1e-5, 0.002, log=True)
    ent_coef = trial.suggest_float("ent_coef", 0.00000001, 0.1, log=True)
    clip_range = trial.suggest_categorical("clip_range", [0.1, 0.2, 0.3, 0.4])
    n_epochs = trial.suggest_categorical("n_epochs", [1, 5, 10, 20])

    max_grad_norm = trial.suggest_float("max_grad_norm", 0.3, 2)
    net_arch = trial.suggest_categorical("net_arch", ["tiny", "small", "medium"])
    activation_fn = trial.suggest_categorical("activation_fn", ["tanh", "relu"])
    #lr_schedule = "constant"
    # Uncomment to enable learning rate schedule
    #lr_schedule = trial.suggest_categorical('lr_schedule', ['linear', 'constant'])
    #if lr_schedule == "linear":
    #     learning_rate = linear_schedule(learning_rate)

    # Display true values
    #trial.set_user_attr("gamma", 1 - one_minus_gamma)
    trial.set_user_attr("n_steps", 2**n_steps_pow)
    trial.set_user_attr("batch_size", 2**batch_size_pow)
    sampled_params = {
        "n_steps_pow": n_steps_pow,
        "batch_size_pow": batch_size_pow,
        #"one_minus_gamma": one_minus_gamma,
        "one_minus_gae_lambda": one_minus_gae_lambda,
        "learning_rate": learning_rate,
        "ent_coef": ent_coef,
        "clip_range": clip_range,
        "n_epochs": n_epochs,
        "max_grad_norm": max_grad_norm,
        "net_arch": net_arch,
        "activation_fn": activation_fn,
    }

    return convert_onpolicy_params(sampled_params)


def sample_ppo_params_with_kl_bound(trial: optuna.Trial, n_actions: int, n_envs: int, additional_args: dict) -> dict[str, Any]:
    """
    Sampler for PPO hyperparams.

    :param trial:
    :return:
    """
    # From 2**5=32 to 2**10=1024
    batch_size_pow = trial.suggest_int("batch_size_pow", 2, 10)
    # From 2**5=32 to 2**12=4096
    n_steps_pow = trial.suggest_int("n_steps_pow", 5, 12)

    # we dont want to treat gamma as hyperparameter
    # one_minus_gamma = trial.suggest_float("one_minus_gamma", 0.0001, 0.03, log=True)

    one_minus_gae_lambda = trial.suggest_float("one_minus_gae_lambda", 0.0001, 0.1, log=True)

    learning_rate = trial.suggest_float("learning_rate", 1e-5, 0.002, log=True)
    ent_coef = trial.suggest_float("ent_coef", 0.00000001, 0.1, log=True)
    clip_range = trial.suggest_categorical("clip_range", [0.1, 0.2, 0.3, 0.4])
    n_epochs = trial.suggest_categorical("n_epochs", [1, 5, 10, 20])

    max_grad_norm = trial.suggest_float("max_grad_norm", 0.3, 2)
    net_arch = trial.suggest_categorical("net_arch", ["tiny", "small", "medium"])
    activation_fn = trial.suggest_categorical("activation_fn", ["tanh", "relu"])
    
    #lr_schedule = "constant"
    # Uncomment to enable learning rate schedule
    #lr_schedule = trial.suggest_categorical('lr_schedule', ['linear', 'constant'])
    #if lr_schedule == "linear":
    #     learning_rate = linear_schedule(learning_rate)

    # adding target_kl in hyperparam opt    
    target_kl = trial.suggest_float("target_kl", 0.001, 5.0, log=True)

    # Display true values
    #trial.set_user_attr("gamma", 1 - one_minus_gamma)
    trial.set_user_attr("n_steps", 2**n_steps_pow)
    trial.set_user_attr("batch_size", 2**batch_size_pow)
    sampled_params = {
        "n_steps_pow": n_steps_pow,
        "batch_size_pow": batch_size_pow,
        #"one_minus_gamma": one_minus_gamma,
        "one_minus_gae_lambda": one_minus_gae_lambda,
        "learning_rate": learning_rate,
        "ent_coef": ent_coef,
        "clip_range": clip_range,
        "n_epochs": n_epochs,
        "max_grad_norm": max_grad_norm,
        "net_arch": net_arch,
        "activation_fn": activation_fn,
        "target_kl": target_kl, 
    }

    return convert_onpolicy_params(sampled_params)


def sample_ppo_lstm_params(trial: optuna.Trial, n_actions: int, n_envs: int, additional_args: dict) -> dict[str, Any]:
    """
    Sampler for RecurrentPPO hyperparams.
    uses sample_ppo_params(), this function samples for the policy_kwargs
    :param trial:
    :return:
    """
    return sample_ppo_params(trial, n_actions, n_envs, additional_args)
    # enable_critic_lstm = trial.suggest_categorical("enable_critic_lstm", [False, True])
    # lstm_hidden_size = trial.suggest_categorical("lstm_hidden_size", [16, 32, 64, 128, 256, 512])

    # hyperparams["policy_kwargs"].update(
    #     {
    #         "enable_critic_lstm": enable_critic_lstm,
    #         "lstm_hidden_size": lstm_hidden_size,
    #     }
    # )

    # return hyperparams


def sample_trpo_params(trial: optuna.Trial, n_actions: int, n_envs: int, additional_args: dict) -> dict[str, Any]:
    """
    Sampler for TRPO hyperparams.

    :param trial:
    :return:
    """
    # From 2**5=32 to 2**10=1024
    batch_size_pow = trial.suggest_int("batch_size_pow", 2, 10)
    # From 2**5=32 to 2**12=4096
    n_steps_pow = trial.suggest_int("n_steps_pow", 5, 12)
    one_minus_gamma = trial.suggest_float("one_minus_gamma", 0.0001, 0.03, log=True)
    one_minus_gae_lambda = trial.suggest_float("one_minus_gae_lambda", 0.0001, 0.1, log=True)

    learning_rate = trial.suggest_float("learning_rate", 1e-5, 0.002, log=True)
    # line_search_shrinking_factor = trial.suggest_categorical("line_search_shrinking_factor", [0.6, 0.7, 0.8, 0.9])
    n_critic_updates = trial.suggest_int("n_critic_updates", 5, 30)
    cg_max_steps = trial.suggest_int("cg_max_steps", 5, 30)
    # cg_damping = trial.suggest_categorical("cg_damping", [0.5, 0.2, 0.1, 0.05, 0.01])
    target_kl = trial.suggest_float("target_kl", 0.001, 0.1, log=True)

    net_arch = trial.suggest_categorical("net_arch", ["small", "medium"])
    activation_fn = trial.suggest_categorical("activation_fn", ["tanh", "relu"])

    # Display true values
    trial.set_user_attr("gamma", 1 - one_minus_gamma)
    trial.set_user_attr("n_steps", 2**n_steps_pow)
    trial.set_user_attr("batch_size", 2**batch_size_pow)
    return convert_onpolicy_params(
        {
            "n_steps_pow": n_steps_pow,
            "batch_size_pow": batch_size_pow,
            "one_minus_gamma": one_minus_gamma,
            "one_minus_gae_lambda": one_minus_gae_lambda,
            "learning_rate": learning_rate,
            "cg_max_steps": cg_max_steps,
            "target_kl": target_kl,
            "net_arch": net_arch,
            "activation_fn": activation_fn,
            "n_critic_updates": n_critic_updates,
        }
    )


def sample_a2c_params(trial: optuna.Trial, n_actions: int, n_envs: int, additional_args: dict) -> dict[str, Any]:
    """
    Sampler for A2C hyperparams.

    :param trial:
    :return:
    """
    n_steps = trial.suggest_categorical("n_steps", [32, 64, 128, 256, 512, 1024, 2048])
    one_minus_gamma = trial.suggest_float("one_minus_gamma", 0.0001, 0.03, log=True)
    one_minus_gae_lambda = trial.suggest_float("one_minus_gae_lambda", 0.0001, 0.1, log=True)

    learning_rate = trial.suggest_float("learning_rate", 1e-5, 0.002, log=True)
    max_grad_norm = trial.suggest_float("max_grad_norm", 0.3, 2)

    ent_coef = trial.suggest_float("ent_coef", 0.00000001, 0.1, log=True)
    net_arch = trial.suggest_categorical("net_arch", ["small", "medium"])
    activation_fn = trial.suggest_categorical("activation_fn", ["tanh", "relu"])

    # Display true values
    trial.set_user_attr("gamma", 1 - one_minus_gamma)

    sampled_params = {
        "n_steps": n_steps,
        "one_minus_gamma": one_minus_gamma,
        "one_minus_gae_lambda": one_minus_gae_lambda,
        "learning_rate": learning_rate,
        "ent_coef": ent_coef,
        "max_grad_norm": max_grad_norm,
        "net_arch": net_arch,
        "activation_fn": activation_fn,
    }

    return convert_onpolicy_params(sampled_params)


def sample_sac_params(trial: optuna.Trial, n_actions: int, n_envs: int, additional_args: dict) -> dict[str, Any]:
    """
    Sampler for SAC hyperparams.

    :param trial:
    :return:
    """
    one_minus_gamma = trial.suggest_float("one_minus_gamma", 0.0001, 0.03, log=True)
    # From 2**5=32 to 2**11=2048
    batch_size_pow = trial.suggest_int("batch_size_pow", 2, 11)

    learning_rate = trial.suggest_float("learning_rate", 1e-5, 0.002, log=True)
    train_freq = trial.suggest_int("train_freq", 1, 10)
    # Polyak coeff
    tau = trial.suggest_float("tau", 0.001, 0.08, log=True)

    # NOTE: Add "verybig" to net_arch when tuning HER
    net_arch = trial.suggest_categorical("net_arch", ["small", "medium", "big"])
    # activation_fn = trial.suggest_categorical('activation_fn', [nn.Tanh, nn.ReLU, nn.ELU, nn.LeakyReLU])

    trial.set_user_attr("gamma", 1 - one_minus_gamma)
    trial.set_user_attr("batch_size", 2**batch_size_pow)

    hyperparams = {
        "one_minus_gamma": one_minus_gamma,
        "learning_rate": learning_rate,
        "batch_size_pow": batch_size_pow,
        "train_freq": train_freq,
        "tau": tau,
        "net_arch": net_arch,
    }

    if additional_args["using_her_replay_buffer"]:
        hyperparams = sample_her_params(trial, hyperparams, additional_args["her_kwargs"])

    if "sample_tqc" in additional_args:
        n_quantiles = trial.suggest_int("n_quantiles", 5, 50)
        top_quantiles_to_drop_per_net = trial.suggest_int("top_quantiles_to_drop_per_net", 0, min(n_quantiles - 1, 5))
        hyperparams.update(
            {
                "n_quantiles": n_quantiles,
                "top_quantiles_to_drop_per_net": top_quantiles_to_drop_per_net,
            }
        )

    return convert_offpolicy_params(hyperparams)


def sample_td3_params(trial: optuna.Trial, n_actions: int, n_envs: int, additional_args: dict) -> dict[str, Any]:
    """
    Sampler for TD3 hyperparams.

    :param trial:
    :return:
    """
    one_minus_gamma = trial.suggest_float("one_minus_gamma", 0.0001, 0.03, log=True)
    # From 2**5=32 to 2**11=2048
    batch_size_pow = trial.suggest_int("batch_size_pow", 2, 11)

    learning_rate = trial.suggest_float("learning_rate", 1e-5, 0.002, log=True)
    train_freq = trial.suggest_int("train_freq", 1, 10)
    # Polyak coeff
    tau = trial.suggest_float("tau", 0.001, 0.08, log=True)

    noise_type = trial.suggest_categorical("noise_type", ["ornstein-uhlenbeck", "normal", None])
    noise_std = trial.suggest_float("noise_std", 0, 0.5)

    # NOTE: Add "verybig" to net_arch when tuning HER
    net_arch = trial.suggest_categorical("net_arch", ["small", "medium", "big"])

    trial.set_user_attr("gamma", 1 - one_minus_gamma)
    trial.set_user_attr("batch_size", 2**batch_size_pow)

    hyperparams = {
        "one_minus_gamma": one_minus_gamma,
        "learning_rate": learning_rate,
        "batch_size_pow": batch_size_pow,
        "train_freq": train_freq,
        "tau": tau,
        "net_arch": net_arch,
    }

    if noise_type == "normal":
        hyperparams["action_noise"] = NormalActionNoise(mean=np.zeros(n_actions), sigma=noise_std * np.ones(n_actions))
    elif noise_type == "ornstein-uhlenbeck":
        hyperparams["action_noise"] = OrnsteinUhlenbeckActionNoise(
            mean=np.zeros(n_actions), sigma=noise_std * np.ones(n_actions)
        )

    if additional_args["using_her_replay_buffer"]:
        hyperparams = sample_her_params(trial, hyperparams, additional_args["her_kwargs"])

    return convert_offpolicy_params(hyperparams)


def sample_dqn_params(trial: optuna.Trial, n_actions: int, n_envs: int, additional_args: dict) -> dict[str, Any]:
    """
    Sampler for DQN hyperparams.

    :param trial:
    :return:
    """
    one_minus_gamma = trial.suggest_float("one_minus_gamma", 0.0001, 0.03, log=True)
    # From 2**5=32 to 2**11=2048
    batch_size_pow = trial.suggest_int("batch_size_pow", 2, 11)

    learning_rate = trial.suggest_float("learning_rate", 1e-5, 0.002, log=True)
    train_freq = trial.suggest_int("train_freq", 1, 10)
    subsample_steps = trial.suggest_int("subsample_steps", 1, min(train_freq, 8))

    exploration_final_eps = trial.suggest_float("exploration_final_eps", 0, 0.2)
    exploration_fraction = trial.suggest_float("exploration_fraction", 0, 0.5)
    target_update_interval = trial.suggest_int("target_update_interval", 1, 20000, log=True)

    net_arch = trial.suggest_categorical("net_arch", ["small", "medium", "big"])

    trial.set_user_attr("gamma", 1 - one_minus_gamma)
    trial.set_user_attr("batch_size", 2**batch_size_pow)

    hyperparams = {
        "one_minus_gamma": one_minus_gamma,
        "learning_rate": learning_rate,
        "batch_size_pow": batch_size_pow,
        "train_freq": train_freq,
        "subsample_steps": subsample_steps,
        "exploration_fraction": exploration_fraction,
        "exploration_final_eps": exploration_final_eps,
        "target_update_interval": target_update_interval,
        "net_arch": net_arch,
    }

    if additional_args["using_her_replay_buffer"]:
        hyperparams = sample_her_params(trial, hyperparams, additional_args["her_kwargs"])

    if "sample_qrdqn" in additional_args:
        n_quantiles = trial.suggest_int("n_quantiles", 5, 200)
        hyperparams["n_quantiles"] = n_quantiles

    return convert_offpolicy_params(hyperparams)


def sample_her_params(trial: optuna.Trial, hyperparams: dict[str, Any], her_kwargs: dict[str, Any]) -> dict[str, Any]:
    """
    Sampler for HerReplayBuffer hyperparams.

    :param trial:
    :parma hyperparams:
    :return:
    """
    her_kwargs = her_kwargs.copy()
    her_kwargs["n_sampled_goal"] = trial.suggest_int("n_sampled_goal", 1, 5)
    her_kwargs["goal_selection_strategy"] = trial.suggest_categorical(
        "goal_selection_strategy", ["final", "episode", "future"]
    )
    hyperparams["replay_buffer_kwargs"] = her_kwargs
    return hyperparams


def sample_tqc_params(trial: optuna.Trial, n_actions: int, n_envs: int, additional_args: dict) -> dict[str, Any]:
    """
    Sampler for TQC hyperparams.

    :param trial:
    :return:
    """
    additional_args["sample_tqc"] = True
    # TQC is SAC + Distributional RL
    return sample_sac_params(trial, n_actions, n_envs, additional_args)


def sample_qrdqn_params(trial: optuna.Trial, n_actions: int, n_envs: int, additional_args: dict) -> dict[str, Any]:
    """
    Sampler for QR-DQN hyperparams.

    :param trial:
    :return:
    """
    # TQC is DQN + Distributional RL
    additional_args["sample_qrdqn"] = True
    return sample_dqn_params(trial, n_actions, n_envs, additional_args)


def convert_ars_params(sampled_params: dict[str, Any]) -> dict[str, Any]:
    hyperparams = sampled_params.copy()

    # Note: remove bias to be as the original linear policy
    # and do not squash output
    # Comment out when doing hyperparams search with linear policy only
    # net_arch = {
    #     "linear": [],
    #     "tiny": [16],
    #     "small": [32],
    # }[net_arch]
    for name in ["n_delta"]:
        if f"{name}_pow" in sampled_params:
            hyperparams[name] = 2 ** sampled_params[f"{name}_pow"]
            del hyperparams[f"{name}_pow"]

    top_frac_size = sampled_params["top_frac_size"]
    hyperparams["n_top"] = max(int(top_frac_size * hyperparams["n_delta"]), 1)
    del hyperparams["top_frac_size"]

    return hyperparams


def sample_ars_params(trial: optuna.Trial, n_actions: int, n_envs: int, additional_args: dict) -> dict[str, Any]:
    """
    Sampler for ARS hyperparams.
    :param trial:
    :return:
    """
    # n_eval_episodes = trial.suggest_categorical("n_eval_episodes", [1, 2])
    # From 2**2 to 2**6 = 64
    n_delta_pow = trial.suggest_int("n_delta_pow", 2, 6)

    learning_rate = trial.suggest_float("learning_rate", 1e-5, 0.002, log=True)
    delta_std = trial.suggest_float("delta_std", 0.01, 0.3)
    top_frac_size = trial.suggest_float("top_frac_size", 0.05, 1.0)
    # zero_policy = trial.suggest_categorical("zero_policy", [True, False])

    # net_arch = trial.suggest_categorical("net_arch", ["linear", "tiny", "small"])
    # TODO: optimize the alive_bonus_offset too

    return convert_ars_params(
        {
            # "n_eval_episodes": n_eval_episodes,
            "n_delta_pow": n_delta_pow,
            "learning_rate": learning_rate,
            "delta_std": delta_std,
            "top_frac_size": top_frac_size,
            # "zero_policy": zero_policy,
        }
    )


HYPERPARAMS_SAMPLER = {
    "a2c": sample_a2c_params,
    "ars": sample_ars_params,
    "ddpg": sample_td3_params,
    "dqn": sample_dqn_params,
    "qrdqn": sample_qrdqn_params,
    "ppo": sample_ppo_params,
    "ppo_lstm": sample_ppo_lstm_params,
    "sac": sample_sac_params,
    "tqc": sample_tqc_params,
    "td3": sample_td3_params,
    "trpo": sample_trpo_params,
    "ppo_changed_before_normalization": sample_ppo_params,  
    "ppo_mod_advantages": sample_ppo_params,  
    "ppo_mod_sampling": sample_ppo_params,  
    "ppo_no_clipping": sample_ppo_params_with_kl_bound,  
}

# Convert sampled value to hyperparameters
HYPERPARAMS_CONVERTER = {
    "a2c": convert_onpolicy_params,
    "ars": convert_ars_params,
    "ddpg": convert_offpolicy_params,
    "dqn": convert_offpolicy_params,
    "qrdqn": convert_offpolicy_params,
    "ppo": convert_onpolicy_params,
    "ppo_lstm": convert_onpolicy_params,
    "sac": convert_offpolicy_params,
    "tqc": convert_offpolicy_params,
    "td3": convert_offpolicy_params,
    "trpo": convert_onpolicy_params,
<<<<<<< HEAD
    "ppo_changed_before_normalization": sample_ppo_params,  
}


HYPERPARAMS_SAMPLER.update({
    "example": sample_example_params,
})
=======
    "ppo_changed_before_normalization": convert_onpolicy_params,  
    "ppo_mod_advantages": convert_onpolicy_params,  
    "ppo_mod_sampling": convert_onpolicy_params,  
    "ppo_no_clipping": convert_onpolicy_params,  
}
>>>>>>> 8d6fd4b7
<|MERGE_RESOLUTION|>--- conflicted
+++ resolved
@@ -588,10 +588,11 @@
     "tqc": sample_tqc_params,
     "td3": sample_td3_params,
     "trpo": sample_trpo_params,
-    "ppo_changed_before_normalization": sample_ppo_params,  
+    "PPOCorrected": sample_ppo_params,  
     "ppo_mod_advantages": sample_ppo_params,  
     "ppo_mod_sampling": sample_ppo_params,  
     "ppo_no_clipping": sample_ppo_params_with_kl_bound,  
+    "ppo_changed_before_normalization" : sample_ppo_params,
 }
 
 # Convert sampled value to hyperparameters
@@ -607,18 +608,13 @@
     "tqc": convert_offpolicy_params,
     "td3": convert_offpolicy_params,
     "trpo": convert_onpolicy_params,
-<<<<<<< HEAD
-    "ppo_changed_before_normalization": sample_ppo_params,  
-}
-
-
-HYPERPARAMS_SAMPLER.update({
-    "example": sample_example_params,
-})
-=======
     "ppo_changed_before_normalization": convert_onpolicy_params,  
     "ppo_mod_advantages": convert_onpolicy_params,  
     "ppo_mod_sampling": convert_onpolicy_params,  
     "ppo_no_clipping": convert_onpolicy_params,  
 }
->>>>>>> 8d6fd4b7
+
+
+HYPERPARAMS_SAMPLER.update({
+    "example": sample_example_params,
+})