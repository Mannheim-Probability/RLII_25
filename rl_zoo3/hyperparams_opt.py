--- conflicted
+++ resolved
@@ -619,13 +619,9 @@
     "ppo_no_clipping": convert_onpolicy_params,  
     "ppo_mod_gae": convert_onpolicy_params, 
     "ppo_mod_gae_2": convert_onpolicy_params, 
-<<<<<<< HEAD
-}
-
-=======
     "ppo_mod_gae_3": convert_onpolicy_params, 
     "ppo_mod_gae_fixed_T": convert_onpolicy_params, 
     "ppo_mod_gae_2_fixed_T": convert_onpolicy_params, 
     "ppo_mod_gae_3_fixed_T": convert_onpolicy_params, 
 }
->>>>>>> 0aedf341
+
