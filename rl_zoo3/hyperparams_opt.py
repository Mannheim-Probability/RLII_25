--- conflicted
+++ resolved
@@ -590,14 +590,9 @@
     "trpo": sample_trpo_params,
     "discounted_ppo": sample_ppo_params,
     "ppo_changed_before_normalization": sample_ppo_params,  
-<<<<<<< HEAD
-    "ppo_corrected_1": sample_ppo_params,
-    "ppo_corrected_2": sample_ppo_params,
-=======
     "ppo_mod_advantages": sample_ppo_params,  
     "ppo_mod_sampling": sample_ppo_params,  
     "ppo_no_clipping": sample_ppo_params_with_kl_bound,  
->>>>>>> 893c1a03
 }
 
 # Convert sampled value to hyperparameters
@@ -613,17 +608,9 @@
     "tqc": convert_offpolicy_params,
     "td3": convert_offpolicy_params,
     "trpo": convert_onpolicy_params,
-<<<<<<< HEAD
-    "discounted_ppo": convert_onpolicy_params,
-    "ppo_changed_before_normalization": sample_ppo_params,  
-    "ppo_corrected_1": convert_onpolicy_params,
-    "ppo_corrected_2": convert_onpolicy_params,
-}
-
-=======
     "ppo_changed_before_normalization": convert_onpolicy_params,  
     "ppo_mod_advantages": convert_onpolicy_params,  
     "ppo_mod_sampling": convert_onpolicy_params,  
     "ppo_no_clipping": convert_onpolicy_params,  
 }
->>>>>>> 893c1a03
+
