--- conflicted
+++ resolved
@@ -117,16 +117,11 @@
     # From 2**5=32 to 2**10=1024
     batch_size_pow = trial.suggest_int("batch_size_pow", 4, 8)
     # From 2**5=32 to 2**12=4096
-<<<<<<< HEAD
-    n_steps_pow = trial.suggest_int("n_steps_pow", 5, 8)
-    one_minus_gamma = trial.suggest_float("one_minus_gamma", 0.0001, 0.03, log=True)
-=======
     n_steps_pow = trial.suggest_int("n_steps_pow", 5, 12)
 
     # we dont want to treat gamma as hyperparameter
     # one_minus_gamma = trial.suggest_float("one_minus_gamma", 0.0001, 0.03, log=True)
 
->>>>>>> 8d6fd4b7
     one_minus_gae_lambda = trial.suggest_float("one_minus_gae_lambda", 0.0001, 0.1, log=True)
 
     learning_rate = trial.suggest_float("learning_rate", 5e-5, 1e-3, log=True)
@@ -566,19 +561,15 @@
     "ppo_lstm": sample_ppo_lstm_params,
     "ppo_corrected": sample_ppo_params,
     "ppo_corrected_2": sample_ppo_params,
-    "ppo_corrected_3": sample_ppo_params,
+    "ppo_corrected_3": sample_ppo_params_with_kl_bound,
     "sac": sample_sac_params,
     "tqc": sample_tqc_params,
     "td3": sample_td3_params,
     "trpo": sample_trpo_params,
-<<<<<<< HEAD
-    "PPO_changed_before_Normalization": sample_ppo_params,  
-=======
     "ppo_changed_before_normalization": sample_ppo_params,  
     "ppo_mod_advantages": sample_ppo_params,  
     "ppo_mod_sampling": sample_ppo_params,  
     "ppo_no_clipping": sample_ppo_params_with_kl_bound,  
->>>>>>> 8d6fd4b7
 }
 
 # Convert sampled value to hyperparameters
@@ -597,12 +588,8 @@
     "tqc": convert_offpolicy_params,
     "td3": convert_offpolicy_params,
     "trpo": convert_onpolicy_params,
-<<<<<<< HEAD
-    "PPO_changed_before_Normalization": sample_ppo_params,  
-=======
     "ppo_changed_before_normalization": convert_onpolicy_params,  
     "ppo_mod_advantages": convert_onpolicy_params,  
     "ppo_mod_sampling": convert_onpolicy_params,  
     "ppo_no_clipping": convert_onpolicy_params,  
->>>>>>> 8d6fd4b7
 }