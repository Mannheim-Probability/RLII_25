from typing import Any

import numpy as np
import optuna
from stable_baselines3.common.noise import NormalActionNoise, OrnsteinUhlenbeckActionNoise
from torch import nn as nn


def convert_onpolicy_params(sampled_params: dict[str, Any]) -> dict[str, Any]:
    hyperparams = sampled_params.copy()

    # TODO: account when using multiple envs
    # if batch_size > n_steps:
    #     batch_size = n_steps

    hyperparams["gamma"] = 1 - sampled_params["one_minus_gamma"]
    del hyperparams["one_minus_gamma"]

    hyperparams["gae_lambda"] = 1 - sampled_params["one_minus_gae_lambda"]
    del hyperparams["one_minus_gae_lambda"]

    net_arch = sampled_params["net_arch"]
    del hyperparams["net_arch"]

    for name in ["batch_size", "n_steps"]:
        if f"{name}_pow" in sampled_params:
            hyperparams[name] = 2 ** sampled_params[f"{name}_pow"]
            del hyperparams[f"{name}_pow"]

    net_arch = {
        "tiny": dict(pi=[64], vf=[64]),
        "small": dict(pi=[64, 64], vf=[64, 64]),
        "medium": dict(pi=[256, 256], vf=[256, 256]),
    }[net_arch]

    activation_fn_name = sampled_params["activation_fn"]
    del hyperparams["activation_fn"]

    activation_fn = {
        "tanh": nn.Tanh,
        "relu": nn.ReLU,
        "elu": nn.ELU,
        "leaky_relu": nn.LeakyReLU,
    }[activation_fn_name]

    return {
        "policy_kwargs": {
            "net_arch": net_arch,
            "activation_fn": activation_fn,
        },
        **hyperparams,
    }


def convert_offpolicy_params(sampled_params: dict[str, Any]) -> dict[str, Any]:
    hyperparams = sampled_params.copy()

    hyperparams["gamma"] = 1 - sampled_params["one_minus_gamma"]
    del hyperparams["one_minus_gamma"]

    net_arch = sampled_params["net_arch"]
    del hyperparams["net_arch"]

    for name in ["batch_size"]:
        if f"{name}_pow" in sampled_params:
            hyperparams[name] = 2 ** sampled_params[f"{name}_pow"]
            del hyperparams[f"{name}_pow"]

    net_arch = {
        "small": [64, 64],
        "medium": [256, 256],
        "big": [400, 300],
        "large": [256, 256, 256],
        "verybig": [512, 512, 512],
    }[net_arch]

    if "train_freq" in sampled_params:
        # Update to data ratio of 1, for n_envs=1
        hyperparams["gradient_steps"] = sampled_params["train_freq"]

        if "subsample_steps" in sampled_params:
            hyperparams["gradient_steps"] = max(sampled_params["train_freq"] // sampled_params["subsample_steps"], 1)
            del hyperparams["subsample_steps"]

    hyperparams["policy_kwargs"] = hyperparams.get("policy_kwargs", {})
    hyperparams["policy_kwargs"]["net_arch"] = net_arch

    if "activation_fn" in sampled_params:
        activation_fn_name = sampled_params["activation_fn"]
        del hyperparams["activation_fn"]

        activation_fn = {
            "tanh": nn.Tanh,
            "relu": nn.ReLU,
            "elu": nn.ELU,
            "leaky_relu": nn.LeakyReLU,
        }[activation_fn_name]
        hyperparams["policy_kwargs"]["activation_fn"] = activation_fn

    # TQC/QRDQN
    if "n_quantiles" in sampled_params:
        del hyperparams["n_quantiles"]
        hyperparams["policy_kwargs"].update({"n_quantiles": sampled_params["n_quantiles"]})

    return hyperparams

####

# ganz oben:
from torch import nn

# irgendwo bei den anderen Sample-Funktionen:
def sample_example_params(trial, n_actions, n_envs, additional_args):
    net = trial.suggest_categorical("net_arch", ["small", "medium"])
    net_arch = dict(pi=[64, 64], vf=[64, 64]) if net == "small" else dict(pi=[256, 256], vf=[256, 256])

    return {
        "n_steps": trial.suggest_categorical("n_steps", [64, 128, 256, 512, 1024, 2048]),
        "batch_size": trial.suggest_categorical("batch_size", [32, 64, 128, 256]),
        "gamma": trial.suggest_float("gamma", 0.3, 0.9999),
        "gae_lambda": trial.suggest_float("gae_lambda", 0.8, 1.0),
        "clip_range": trial.suggest_float("clip_range", 0.05, 0.3),
        "ent_coef": trial.suggest_float("ent_coef", 1e-8, 1e-2, log=True),
        "vf_coef": trial.suggest_float("vf_coef", 0.1, 1.0),
        "max_grad_norm": trial.suggest_float("max_grad_norm", 0.3, 2.0),
        "learning_rate": trial.suggest_float("learning_rate", 1e-5, 3e-4, log=True),
        "policy_kwargs": dict(activation_fn=nn.ReLU, net_arch=net_arch, ortho_init=False),
    }

####


def sample_ppo_params(trial: optuna.Trial, n_actions: int, n_envs: int, additional_args: dict) -> dict[str, Any]:
    """
    Sampler for PPO hyperparams.

    :param trial:
    :return:
    """
    # From 2**5=32 to 2**10=1024
    batch_size_pow = trial.suggest_int("batch_size_pow", 2, 10)
    # From 2**5=32 to 2**12=4096
    n_steps_pow = trial.suggest_int("n_steps_pow", 5, 12)
    one_minus_gamma = trial.suggest_float("one_minus_gamma", 0.0001, 0.03, log=True)
    one_minus_gae_lambda = trial.suggest_float("one_minus_gae_lambda", 0.0001, 0.1, log=True)

    learning_rate = trial.suggest_float("learning_rate", 1e-5, 0.002, log=True)
    ent_coef = trial.suggest_float("ent_coef", 0.00000001, 0.1, log=True)
    clip_range = trial.suggest_categorical("clip_range", [0.1, 0.2, 0.3, 0.4])
    n_epochs = trial.suggest_categorical("n_epochs", [1, 5, 10, 20])

    max_grad_norm = trial.suggest_float("max_grad_norm", 0.3, 2)
    net_arch = trial.suggest_categorical("net_arch", ["tiny", "small", "medium"])
    activation_fn = trial.suggest_categorical("activation_fn", ["tanh", "relu"])
    # lr_schedule = "constant"
    # Uncomment to enable learning rate schedule
    # lr_schedule = trial.suggest_categorical('lr_schedule', ['linear', 'constant'])
    # if lr_schedule == "linear":
    #     learning_rate = linear_schedule(learning_rate)

    # Display true values
    trial.set_user_attr("gamma", 1 - one_minus_gamma)
    trial.set_user_attr("n_steps", 2**n_steps_pow)
    trial.set_user_attr("batch_size", 2**batch_size_pow)
    sampled_params = {
        "n_steps_pow": n_steps_pow,
        "batch_size_pow": batch_size_pow,
        "one_minus_gamma": one_minus_gamma,
        "one_minus_gae_lambda": one_minus_gae_lambda,
        "learning_rate": learning_rate,
        "ent_coef": ent_coef,
        "clip_range": clip_range,
        "n_epochs": n_epochs,
        "max_grad_norm": max_grad_norm,
        "net_arch": net_arch,
        "activation_fn": activation_fn,
    }

    return convert_onpolicy_params(sampled_params)


def sample_ppo_lstm_params(trial: optuna.Trial, n_actions: int, n_envs: int, additional_args: dict) -> dict[str, Any]:
    """
    Sampler for RecurrentPPO hyperparams.
    uses sample_ppo_params(), this function samples for the policy_kwargs
    :param trial:
    :return:
    """
    return sample_ppo_params(trial, n_actions, n_envs, additional_args)
    # enable_critic_lstm = trial.suggest_categorical("enable_critic_lstm", [False, True])
    # lstm_hidden_size = trial.suggest_categorical("lstm_hidden_size", [16, 32, 64, 128, 256, 512])

    # hyperparams["policy_kwargs"].update(
    #     {
    #         "enable_critic_lstm": enable_critic_lstm,
    #         "lstm_hidden_size": lstm_hidden_size,
    #     }
    # )

    # return hyperparams


def sample_trpo_params(trial: optuna.Trial, n_actions: int, n_envs: int, additional_args: dict) -> dict[str, Any]:
    """
    Sampler for TRPO hyperparams.

    :param trial:
    :return:
    """
    # From 2**5=32 to 2**10=1024
    batch_size_pow = trial.suggest_int("batch_size_pow", 2, 10)
    # From 2**5=32 to 2**12=4096
    n_steps_pow = trial.suggest_int("n_steps_pow", 5, 12)
    one_minus_gamma = trial.suggest_float("one_minus_gamma", 0.0001, 0.03, log=True)
    one_minus_gae_lambda = trial.suggest_float("one_minus_gae_lambda", 0.0001, 0.1, log=True)

    learning_rate = trial.suggest_float("learning_rate", 1e-5, 0.002, log=True)
    # line_search_shrinking_factor = trial.suggest_categorical("line_search_shrinking_factor", [0.6, 0.7, 0.8, 0.9])
    n_critic_updates = trial.suggest_int("n_critic_updates", 5, 30)
    cg_max_steps = trial.suggest_int("cg_max_steps", 5, 30)
    # cg_damping = trial.suggest_categorical("cg_damping", [0.5, 0.2, 0.1, 0.05, 0.01])
    target_kl = trial.suggest_float("target_kl", 0.001, 0.1, log=True)

    net_arch = trial.suggest_categorical("net_arch", ["small", "medium"])
    activation_fn = trial.suggest_categorical("activation_fn", ["tanh", "relu"])

    # Display true values
    trial.set_user_attr("gamma", 1 - one_minus_gamma)
    trial.set_user_attr("n_steps", 2**n_steps_pow)
    trial.set_user_attr("batch_size", 2**batch_size_pow)
    return convert_onpolicy_params(
        {
            "n_steps_pow": n_steps_pow,
            "batch_size_pow": batch_size_pow,
            "one_minus_gamma": one_minus_gamma,
            "one_minus_gae_lambda": one_minus_gae_lambda,
            "learning_rate": learning_rate,
            "cg_max_steps": cg_max_steps,
            "target_kl": target_kl,
            "net_arch": net_arch,
            "activation_fn": activation_fn,
            "n_critic_updates": n_critic_updates,
        }
    )


def sample_a2c_params(trial: optuna.Trial, n_actions: int, n_envs: int, additional_args: dict) -> dict[str, Any]:
    """
    Sampler for A2C hyperparams.

    :param trial:
    :return:
    """
    n_steps = trial.suggest_categorical("n_steps", [32, 64, 128, 256, 512, 1024, 2048])
    one_minus_gamma = trial.suggest_float("one_minus_gamma", 0.0001, 0.03, log=True)
    one_minus_gae_lambda = trial.suggest_float("one_minus_gae_lambda", 0.0001, 0.1, log=True)

    learning_rate = trial.suggest_float("learning_rate", 1e-5, 0.002, log=True)
    max_grad_norm = trial.suggest_float("max_grad_norm", 0.3, 2)

    ent_coef = trial.suggest_float("ent_coef", 0.00000001, 0.1, log=True)
    net_arch = trial.suggest_categorical("net_arch", ["small", "medium"])
    activation_fn = trial.suggest_categorical("activation_fn", ["tanh", "relu"])

    # Display true values
    trial.set_user_attr("gamma", 1 - one_minus_gamma)

    sampled_params = {
        "n_steps": n_steps,
        "one_minus_gamma": one_minus_gamma,
        "one_minus_gae_lambda": one_minus_gae_lambda,
        "learning_rate": learning_rate,
        "ent_coef": ent_coef,
        "max_grad_norm": max_grad_norm,
        "net_arch": net_arch,
        "activation_fn": activation_fn,
    }

    return convert_onpolicy_params(sampled_params)


def sample_sac_params(trial: optuna.Trial, n_actions: int, n_envs: int, additional_args: dict) -> dict[str, Any]:
    """
    Sampler for SAC hyperparams.

    :param trial:
    :return:
    """
    one_minus_gamma = trial.suggest_float("one_minus_gamma", 0.0001, 0.03, log=True)
    # From 2**5=32 to 2**11=2048
    batch_size_pow = trial.suggest_int("batch_size_pow", 2, 11)

    learning_rate = trial.suggest_float("learning_rate", 1e-5, 0.002, log=True)
    train_freq = trial.suggest_int("train_freq", 1, 10)
    # Polyak coeff
    tau = trial.suggest_float("tau", 0.001, 0.08, log=True)

    # NOTE: Add "verybig" to net_arch when tuning HER
    net_arch = trial.suggest_categorical("net_arch", ["small", "medium", "big"])
    # activation_fn = trial.suggest_categorical('activation_fn', [nn.Tanh, nn.ReLU, nn.ELU, nn.LeakyReLU])

    trial.set_user_attr("gamma", 1 - one_minus_gamma)
    trial.set_user_attr("batch_size", 2**batch_size_pow)

    hyperparams = {
        "one_minus_gamma": one_minus_gamma,
        "learning_rate": learning_rate,
        "batch_size_pow": batch_size_pow,
        "train_freq": train_freq,
        "tau": tau,
        "net_arch": net_arch,
    }

    if additional_args["using_her_replay_buffer"]:
        hyperparams = sample_her_params(trial, hyperparams, additional_args["her_kwargs"])

    if "sample_tqc" in additional_args:
        n_quantiles = trial.suggest_int("n_quantiles", 5, 50)
        top_quantiles_to_drop_per_net = trial.suggest_int("top_quantiles_to_drop_per_net", 0, min(n_quantiles - 1, 5))
        hyperparams.update(
            {
                "n_quantiles": n_quantiles,
                "top_quantiles_to_drop_per_net": top_quantiles_to_drop_per_net,
            }
        )

    return convert_offpolicy_params(hyperparams)


def sample_td3_params(trial: optuna.Trial, n_actions: int, n_envs: int, additional_args: dict) -> dict[str, Any]:
    """
    Sampler for TD3 hyperparams.

    :param trial:
    :return:
    """
    one_minus_gamma = trial.suggest_float("one_minus_gamma", 0.0001, 0.03, log=True)
    # From 2**5=32 to 2**11=2048
    batch_size_pow = trial.suggest_int("batch_size_pow", 2, 11)

    learning_rate = trial.suggest_float("learning_rate", 1e-5, 0.002, log=True)
    train_freq = trial.suggest_int("train_freq", 1, 10)
    # Polyak coeff
    tau = trial.suggest_float("tau", 0.001, 0.08, log=True)

    noise_type = trial.suggest_categorical("noise_type", ["ornstein-uhlenbeck", "normal", None])
    noise_std = trial.suggest_float("noise_std", 0, 0.5)

    # NOTE: Add "verybig" to net_arch when tuning HER
    net_arch = trial.suggest_categorical("net_arch", ["small", "medium", "big"])

    trial.set_user_attr("gamma", 1 - one_minus_gamma)
    trial.set_user_attr("batch_size", 2**batch_size_pow)

    hyperparams = {
        "one_minus_gamma": one_minus_gamma,
        "learning_rate": learning_rate,
        "batch_size_pow": batch_size_pow,
        "train_freq": train_freq,
        "tau": tau,
        "net_arch": net_arch,
    }

    if noise_type == "normal":
        hyperparams["action_noise"] = NormalActionNoise(mean=np.zeros(n_actions), sigma=noise_std * np.ones(n_actions))
    elif noise_type == "ornstein-uhlenbeck":
        hyperparams["action_noise"] = OrnsteinUhlenbeckActionNoise(
            mean=np.zeros(n_actions), sigma=noise_std * np.ones(n_actions)
        )

    if additional_args["using_her_replay_buffer"]:
        hyperparams = sample_her_params(trial, hyperparams, additional_args["her_kwargs"])

    return convert_offpolicy_params(hyperparams)


def sample_dqn_params(trial: optuna.Trial, n_actions: int, n_envs: int, additional_args: dict) -> dict[str, Any]:
    """
    Sampler for DQN hyperparams.

    :param trial:
    :return:
    """
    one_minus_gamma = trial.suggest_float("one_minus_gamma", 0.0001, 0.03, log=True)
    # From 2**5=32 to 2**11=2048
    batch_size_pow = trial.suggest_int("batch_size_pow", 2, 11)

    learning_rate = trial.suggest_float("learning_rate", 1e-5, 0.002, log=True)
    train_freq = trial.suggest_int("train_freq", 1, 10)
    subsample_steps = trial.suggest_int("subsample_steps", 1, min(train_freq, 8))

    exploration_final_eps = trial.suggest_float("exploration_final_eps", 0, 0.2)
    exploration_fraction = trial.suggest_float("exploration_fraction", 0, 0.5)
    target_update_interval = trial.suggest_int("target_update_interval", 1, 20000, log=True)

    net_arch = trial.suggest_categorical("net_arch", ["small", "medium", "big"])

    trial.set_user_attr("gamma", 1 - one_minus_gamma)
    trial.set_user_attr("batch_size", 2**batch_size_pow)

    hyperparams = {
        "one_minus_gamma": one_minus_gamma,
        "learning_rate": learning_rate,
        "batch_size_pow": batch_size_pow,
        "train_freq": train_freq,
        "subsample_steps": subsample_steps,
        "exploration_fraction": exploration_fraction,
        "exploration_final_eps": exploration_final_eps,
        "target_update_interval": target_update_interval,
        "net_arch": net_arch,
    }

    if additional_args["using_her_replay_buffer"]:
        hyperparams = sample_her_params(trial, hyperparams, additional_args["her_kwargs"])

    if "sample_qrdqn" in additional_args:
        n_quantiles = trial.suggest_int("n_quantiles", 5, 200)
        hyperparams["n_quantiles"] = n_quantiles

    return convert_offpolicy_params(hyperparams)


def sample_her_params(trial: optuna.Trial, hyperparams: dict[str, Any], her_kwargs: dict[str, Any]) -> dict[str, Any]:
    """
    Sampler for HerReplayBuffer hyperparams.

    :param trial:
    :parma hyperparams:
    :return:
    """
    her_kwargs = her_kwargs.copy()
    her_kwargs["n_sampled_goal"] = trial.suggest_int("n_sampled_goal", 1, 5)
    her_kwargs["goal_selection_strategy"] = trial.suggest_categorical(
        "goal_selection_strategy", ["final", "episode", "future"]
    )
    hyperparams["replay_buffer_kwargs"] = her_kwargs
    return hyperparams


def sample_tqc_params(trial: optuna.Trial, n_actions: int, n_envs: int, additional_args: dict) -> dict[str, Any]:
    """
    Sampler for TQC hyperparams.

    :param trial:
    :return:
    """
    additional_args["sample_tqc"] = True
    # TQC is SAC + Distributional RL
    return sample_sac_params(trial, n_actions, n_envs, additional_args)


def sample_qrdqn_params(trial: optuna.Trial, n_actions: int, n_envs: int, additional_args: dict) -> dict[str, Any]:
    """
    Sampler for QR-DQN hyperparams.

    :param trial:
    :return:
    """
    # TQC is DQN + Distributional RL
    additional_args["sample_qrdqn"] = True
    return sample_dqn_params(trial, n_actions, n_envs, additional_args)


def convert_ars_params(sampled_params: dict[str, Any]) -> dict[str, Any]:
    hyperparams = sampled_params.copy()

    # Note: remove bias to be as the original linear policy
    # and do not squash output
    # Comment out when doing hyperparams search with linear policy only
    # net_arch = {
    #     "linear": [],
    #     "tiny": [16],
    #     "small": [32],
    # }[net_arch]
    for name in ["n_delta"]:
        if f"{name}_pow" in sampled_params:
            hyperparams[name] = 2 ** sampled_params[f"{name}_pow"]
            del hyperparams[f"{name}_pow"]

    top_frac_size = sampled_params["top_frac_size"]
    hyperparams["n_top"] = max(int(top_frac_size * hyperparams["n_delta"]), 1)
    del hyperparams["top_frac_size"]

    return hyperparams


def sample_ars_params(trial: optuna.Trial, n_actions: int, n_envs: int, additional_args: dict) -> dict[str, Any]:
    """
    Sampler for ARS hyperparams.
    :param trial:
    :return:
    """
    # n_eval_episodes = trial.suggest_categorical("n_eval_episodes", [1, 2])
    # From 2**2 to 2**6 = 64
    n_delta_pow = trial.suggest_int("n_delta_pow", 2, 6)

    learning_rate = trial.suggest_float("learning_rate", 1e-5, 0.002, log=True)
    delta_std = trial.suggest_float("delta_std", 0.01, 0.3)
    top_frac_size = trial.suggest_float("top_frac_size", 0.05, 1.0)
    # zero_policy = trial.suggest_categorical("zero_policy", [True, False])

    # net_arch = trial.suggest_categorical("net_arch", ["linear", "tiny", "small"])
    # TODO: optimize the alive_bonus_offset too

    return convert_ars_params(
        {
            # "n_eval_episodes": n_eval_episodes,
            "n_delta_pow": n_delta_pow,
            "learning_rate": learning_rate,
            "delta_std": delta_std,
            "top_frac_size": top_frac_size,
            # "zero_policy": zero_policy,
        }
    )


HYPERPARAMS_SAMPLER = {
    "a2c": sample_a2c_params,
    "ars": sample_ars_params,
    "ddpg": sample_td3_params,
    "dqn": sample_dqn_params,
    "qrdqn": sample_qrdqn_params,
    "ppo": sample_ppo_params,
    "ppo_lstm": sample_ppo_lstm_params,
    "sac": sample_sac_params,
    "tqc": sample_tqc_params,
    "td3": sample_td3_params,
    "trpo": sample_trpo_params,
    "ppo_changed_before_normalization": sample_ppo_params,  
}

# Convert sampled value to hyperparameters
HYPERPARAMS_CONVERTER = {
    "a2c": convert_onpolicy_params,
    "ars": convert_ars_params,
    "ddpg": convert_offpolicy_params,
    "dqn": convert_offpolicy_params,
    "qrdqn": convert_offpolicy_params,
    "ppo": convert_onpolicy_params,
    "ppo_lstm": convert_onpolicy_params,
    "sac": convert_offpolicy_params,
    "tqc": convert_offpolicy_params,
    "td3": convert_offpolicy_params,
    "trpo": convert_onpolicy_params,
<<<<<<< HEAD
}


HYPERPARAMS_SAMPLER.update({
    "example": sample_example_params,
})
=======
    "ppo_changed_before_normalization": sample_ppo_params,  
}
>>>>>>> 128a93e1
<|MERGE_RESOLUTION|>--- conflicted
+++ resolved
@@ -542,14 +542,10 @@
     "tqc": convert_offpolicy_params,
     "td3": convert_offpolicy_params,
     "trpo": convert_onpolicy_params,
-<<<<<<< HEAD
+    "ppo_changed_before_normalization": sample_ppo_params,  
 }
 
 
 HYPERPARAMS_SAMPLER.update({
     "example": sample_example_params,
-})
-=======
-    "ppo_changed_before_normalization": sample_ppo_params,  
-}
->>>>>>> 128a93e1
+})