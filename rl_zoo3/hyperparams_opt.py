from typing import Any

import numpy as np
import optuna
from stable_baselines3.common.noise import NormalActionNoise, OrnsteinUhlenbeckActionNoise
from torch import nn as nn
from rl_zoo3.utils import linear_schedule


def convert_onpolicy_params(sampled_params: dict[str, Any]) -> dict[str, Any]:
    hyperparams = sampled_params.copy()

    # TODO: account when using multiple envs
    # if batch_size > n_steps:
    #     batch_size = n_steps
    
    # we dont want to treat gamma as hyperparameter
    #hyperparams["gamma"] = 1 - sampled_params["one_minus_gamma"]
    #del hyperparams["one_minus_gamma"]

    hyperparams["gae_lambda"] = 1 - sampled_params["one_minus_gae_lambda"]
    del hyperparams["one_minus_gae_lambda"]

    net_arch = sampled_params["net_arch"]
    del hyperparams["net_arch"]

    for name in ["batch_size", "n_steps"]:
        if f"{name}_pow" in sampled_params:
            hyperparams[name] = 2 ** sampled_params[f"{name}_pow"]
            del hyperparams[f"{name}_pow"]

    net_arch = {
        "tiny": dict(pi=[64], vf=[64]),
        "small": dict(pi=[64, 64], vf=[64, 64]),
        "medium": dict(pi=[256, 256], vf=[256, 256]),
    }[net_arch]

    activation_fn_name = sampled_params["activation_fn"]
    del hyperparams["activation_fn"]

    activation_fn = {
        "tanh": nn.Tanh,
        "relu": nn.ReLU,
        "elu": nn.ELU,
        "leaky_relu": nn.LeakyReLU,
    }[activation_fn_name]

    return {
        "policy_kwargs": {
            "net_arch": net_arch,
            "activation_fn": activation_fn,
        },
        **hyperparams,
    }


def convert_offpolicy_params(sampled_params: dict[str, Any]) -> dict[str, Any]:
    hyperparams = sampled_params.copy()

    hyperparams["gamma"] = 1 - sampled_params["one_minus_gamma"]
    del hyperparams["one_minus_gamma"]

    net_arch = sampled_params["net_arch"]
    del hyperparams["net_arch"]

    for name in ["batch_size"]:
        if f"{name}_pow" in sampled_params:
            hyperparams[name] = 2 ** sampled_params[f"{name}_pow"]
            del hyperparams[f"{name}_pow"]

    net_arch = {
        "small": [64, 64],
        "medium": [256, 256],
        "big": [400, 300],
        "large": [256, 256, 256],
        "verybig": [512, 512, 512],
    }[net_arch]

    if "train_freq" in sampled_params:
        # Update to data ratio of 1, for n_envs=1
        hyperparams["gradient_steps"] = sampled_params["train_freq"]

        if "subsample_steps" in sampled_params:
            hyperparams["gradient_steps"] = max(sampled_params["train_freq"] // sampled_params["subsample_steps"], 1)
            del hyperparams["subsample_steps"]

    hyperparams["policy_kwargs"] = hyperparams.get("policy_kwargs", {})
    hyperparams["policy_kwargs"]["net_arch"] = net_arch

    if "activation_fn" in sampled_params:
        activation_fn_name = sampled_params["activation_fn"]
        del hyperparams["activation_fn"]

        activation_fn = {
            "tanh": nn.Tanh,
            "relu": nn.ReLU,
            "elu": nn.ELU,
            "leaky_relu": nn.LeakyReLU,
        }[activation_fn_name]
        hyperparams["policy_kwargs"]["activation_fn"] = activation_fn

    # TQC/QRDQN
    if "n_quantiles" in sampled_params:
        del hyperparams["n_quantiles"]
        hyperparams["policy_kwargs"].update({"n_quantiles": sampled_params["n_quantiles"]})

    return hyperparams

####

# ganz oben:
from torch import nn

# irgendwo bei den anderen Sample-Funktionen:
def sample_example_params(trial, n_actions, n_envs, additional_args):
    net = trial.suggest_categorical("net_arch", ["small", "medium"])
    net_arch = dict(pi=[64, 64], vf=[64, 64]) if net == "small" else dict(pi=[256, 256], vf=[256, 256])

    return {
        "n_steps": trial.suggest_categorical("n_steps", [64, 128, 256, 512, 1024, 2048]),
        "batch_size": trial.suggest_categorical("batch_size", [32, 64, 128, 256]),
        "gamma": trial.suggest_float("gamma", 0.3, 0.9999),
        "gae_lambda": trial.suggest_float("gae_lambda", 0.8, 1.0),
        "clip_range": trial.suggest_float("clip_range", 0.05, 0.3),
        "ent_coef": trial.suggest_float("ent_coef", 1e-8, 1e-2, log=True),
        "vf_coef": trial.suggest_float("vf_coef", 0.1, 1.0),
        "max_grad_norm": trial.suggest_float("max_grad_norm", 0.3, 2.0),
        "learning_rate": trial.suggest_float("learning_rate", 1e-5, 3e-4, log=True),
        "policy_kwargs": dict(activation_fn=nn.ReLU, net_arch=net_arch, ortho_init=False),
    }

####


def sample_ppo_params(trial: optuna.Trial, n_actions: int, n_envs: int, additional_args: dict) -> dict[str, Any]:
    """
    Sampler for PPO hyperparams.

    :param trial:
    :return:
    """
    # From 2**5=32 to 2**10=1024
    batch_size_pow = trial.suggest_int("batch_size_pow", 2, 10)
    # From 2**5=32 to 2**12=4096
    n_steps_pow = trial.suggest_int("n_steps_pow", 5, 12)

    # we dont want to treat gamma as hyperparameter
    # one_minus_gamma = trial.suggest_float("one_minus_gamma", 0.0001, 0.03, log=True)

    one_minus_gae_lambda = trial.suggest_float("one_minus_gae_lambda", 0.0001, 0.1, log=True)

    learning_rate = trial.suggest_float("learning_rate", 1e-5, 0.002, log=True)
    ent_coef = trial.suggest_float("ent_coef", 0.00000001, 0.1, log=True)
    clip_range = trial.suggest_categorical("clip_range", [0.1, 0.2, 0.3, 0.4])
    n_epochs = trial.suggest_categorical("n_epochs", [1, 5, 10, 20])

    max_grad_norm = trial.suggest_float("max_grad_norm", 0.3, 2)
    net_arch = trial.suggest_categorical("net_arch", ["tiny", "small", "medium"])
    activation_fn = trial.suggest_categorical("activation_fn", ["tanh", "relu"])
    #lr_schedule = "constant"
    # Uncomment to enable learning rate schedule
    #lr_schedule = trial.suggest_categorical('lr_schedule', ['linear', 'constant'])
    #if lr_schedule == "linear":
    #    learning_rate = linear_schedule(learning_rate)

    # Display true values
    #trial.set_user_attr("gamma", 1 - one_minus_gamma)
    trial.set_user_attr("n_steps", 2**n_steps_pow)
    trial.set_user_attr("batch_size", 2**batch_size_pow)
    sampled_params = {
        "n_steps_pow": n_steps_pow,
        "batch_size_pow": batch_size_pow,
        #"one_minus_gamma": one_minus_gamma,
        "one_minus_gae_lambda": one_minus_gae_lambda,
        "learning_rate": learning_rate,
        "ent_coef": ent_coef,
        "clip_range": clip_range,
        "n_epochs": n_epochs,
        "max_grad_norm": max_grad_norm,
        "net_arch": net_arch,
        "activation_fn": activation_fn,
    }

    return convert_onpolicy_params(sampled_params)


def sample_ppo_params_with_kl_bound(trial: optuna.Trial, n_actions: int, n_envs: int, additional_args: dict) -> dict[str, Any]:
    """
    Sampler for PPO hyperparams.

    :param trial:
    :return:
    """
    # From 2**5=32 to 2**10=1024
    batch_size_pow = trial.suggest_int("batch_size_pow", 2, 10)
    # From 2**5=32 to 2**12=4096
    n_steps_pow = trial.suggest_int("n_steps_pow", 5, 12)

    # we dont want to treat gamma as hyperparameter
    # one_minus_gamma = trial.suggest_float("one_minus_gamma", 0.0001, 0.03, log=True)

    one_minus_gae_lambda = trial.suggest_float("one_minus_gae_lambda", 0.0001, 0.1, log=True)

    learning_rate = trial.suggest_float("learning_rate", 1e-5, 0.002, log=True)
    ent_coef = trial.suggest_float("ent_coef", 0.00000001, 0.1, log=True)
    clip_range = trial.suggest_categorical("clip_range", [0.1, 0.2, 0.3, 0.4])
    n_epochs = trial.suggest_categorical("n_epochs", [1, 5, 10, 20])

    max_grad_norm = trial.suggest_float("max_grad_norm", 0.3, 2)
    net_arch = trial.suggest_categorical("net_arch", ["tiny", "small", "medium"])
    activation_fn = trial.suggest_categorical("activation_fn", ["tanh", "relu"])
    
    #lr_schedule = "constant"
    # Uncomment to enable learning rate schedule
    #lr_schedule = trial.suggest_categorical('lr_schedule', ['linear', 'constant'])
    #if lr_schedule == "linear":
    #     learning_rate = linear_schedule(learning_rate)

    # adding target_kl in hyperparam opt    
    target_kl = trial.suggest_float("target_kl", 0.001, 5.0, log=True)

    # Display true values
    #trial.set_user_attr("gamma", 1 - one_minus_gamma)
    trial.set_user_attr("n_steps", 2**n_steps_pow)
    trial.set_user_attr("batch_size", 2**batch_size_pow)
    sampled_params = {
        "n_steps_pow": n_steps_pow,
        "batch_size_pow": batch_size_pow,
        #"one_minus_gamma": one_minus_gamma,
        "one_minus_gae_lambda": one_minus_gae_lambda,
        "learning_rate": learning_rate,
        "ent_coef": ent_coef,
        "clip_range": clip_range,
        "n_epochs": n_epochs,
        "max_grad_norm": max_grad_norm,
        "net_arch": net_arch,
        "activation_fn": activation_fn,
        "target_kl": target_kl, 
    }

    return convert_onpolicy_params(sampled_params)


def sample_ppo_lstm_params(trial: optuna.Trial, n_actions: int, n_envs: int, additional_args: dict) -> dict[str, Any]:
    """
    Sampler for RecurrentPPO hyperparams.
    uses sample_ppo_params(), this function samples for the policy_kwargs
    :param trial:
    :return:
    """
    return sample_ppo_params(trial, n_actions, n_envs, additional_args)
    # enable_critic_lstm = trial.suggest_categorical("enable_critic_lstm", [False, True])
    # lstm_hidden_size = trial.suggest_categorical("lstm_hidden_size", [16, 32, 64, 128, 256, 512])

    # hyperparams["policy_kwargs"].update(
    #     {
    #         "enable_critic_lstm": enable_critic_lstm,
    #         "lstm_hidden_size": lstm_hidden_size,
    #     }
    # )

    # return hyperparams


def sample_trpo_params(trial: optuna.Trial, n_actions: int, n_envs: int, additional_args: dict) -> dict[str, Any]:
    """
    Sampler for TRPO hyperparams.

    :param trial:
    :return:
    """
    # From 2**5=32 to 2**10=1024
    batch_size_pow = trial.suggest_int("batch_size_pow", 2, 10)
    # From 2**5=32 to 2**12=4096
    n_steps_pow = trial.suggest_int("n_steps_pow", 5, 12)
    one_minus_gamma = trial.suggest_float("one_minus_gamma", 0.0001, 0.03, log=True)
    one_minus_gae_lambda = trial.suggest_float("one_minus_gae_lambda", 0.0001, 0.1, log=True)

    learning_rate = trial.suggest_float("learning_rate", 1e-5, 0.002, log=True)
    # line_search_shrinking_factor = trial.suggest_categorical("line_search_shrinking_factor", [0.6, 0.7, 0.8, 0.9])
    n_critic_updates = trial.suggest_int("n_critic_updates", 5, 30)
    cg_max_steps = trial.suggest_int("cg_max_steps", 5, 30)
    # cg_damping = trial.suggest_categorical("cg_damping", [0.5, 0.2, 0.1, 0.05, 0.01])
    target_kl = trial.suggest_float("target_kl", 0.001, 0.1, log=True)

    net_arch = trial.suggest_categorical("net_arch", ["small", "medium"])
    activation_fn = trial.suggest_categorical("activation_fn", ["tanh", "relu"])

    # Display true values
    trial.set_user_attr("gamma", 1 - one_minus_gamma)
    trial.set_user_attr("n_steps", 2**n_steps_pow)
    trial.set_user_attr("batch_size", 2**batch_size_pow)
    return convert_onpolicy_params(
        {
            "n_steps_pow": n_steps_pow,
            "batch_size_pow": batch_size_pow,
            "one_minus_gamma": one_minus_gamma,
            "one_minus_gae_lambda": one_minus_gae_lambda,
            "learning_rate": learning_rate,
            "cg_max_steps": cg_max_steps,
            "target_kl": target_kl,
            "net_arch": net_arch,
            "activation_fn": activation_fn,
            "n_critic_updates": n_critic_updates,
        }
    )


def sample_a2c_params(trial: optuna.Trial, n_actions: int, n_envs: int, additional_args: dict) -> dict[str, Any]:
    """
    Sampler for A2C hyperparams.

    :param trial:
    :return:
    """
    n_steps = trial.suggest_categorical("n_steps", [32, 64, 128, 256, 512, 1024, 2048])
    one_minus_gamma = trial.suggest_float("one_minus_gamma", 0.0001, 0.03, log=True)
    one_minus_gae_lambda = trial.suggest_float("one_minus_gae_lambda", 0.0001, 0.1, log=True)

    learning_rate = trial.suggest_float("learning_rate", 1e-5, 0.002, log=True)
    max_grad_norm = trial.suggest_float("max_grad_norm", 0.3, 2)

    ent_coef = trial.suggest_float("ent_coef", 0.00000001, 0.1, log=True)
    net_arch = trial.suggest_categorical("net_arch", ["small", "medium"])
    activation_fn = trial.suggest_categorical("activation_fn", ["tanh", "relu"])

    # Display true values
    trial.set_user_attr("gamma", 1 - one_minus_gamma)

    sampled_params = {
        "n_steps": n_steps,
        "one_minus_gamma": one_minus_gamma,
        "one_minus_gae_lambda": one_minus_gae_lambda,
        "learning_rate": learning_rate,
        "ent_coef": ent_coef,
        "max_grad_norm": max_grad_norm,
        "net_arch": net_arch,
        "activation_fn": activation_fn,
    }

    return convert_onpolicy_params(sampled_params)


def sample_sac_params(trial: optuna.Trial, n_actions: int, n_envs: int, additional_args: dict) -> dict[str, Any]:
    """
    Sampler for SAC hyperparams.

    :param trial:
    :return:
    """
    one_minus_gamma = trial.suggest_float("one_minus_gamma", 0.0001, 0.03, log=True)
    # From 2**5=32 to 2**11=2048
    batch_size_pow = trial.suggest_int("batch_size_pow", 2, 11)

    learning_rate = trial.suggest_float("learning_rate", 1e-5, 0.002, log=True)
    train_freq = trial.suggest_int("train_freq", 1, 10)
    # Polyak coeff
    tau = trial.suggest_float("tau", 0.001, 0.08, log=True)

    # NOTE: Add "verybig" to net_arch when tuning HER
    net_arch = trial.suggest_categorical("net_arch", ["small", "medium", "big"])
    # activation_fn = trial.suggest_categorical('activation_fn', [nn.Tanh, nn.ReLU, nn.ELU, nn.LeakyReLU])

    trial.set_user_attr("gamma", 1 - one_minus_gamma)
    trial.set_user_attr("batch_size", 2**batch_size_pow)

    hyperparams = {
        "one_minus_gamma": one_minus_gamma,
        "learning_rate": learning_rate,
        "batch_size_pow": batch_size_pow,
        "train_freq": train_freq,
        "tau": tau,
        "net_arch": net_arch,
    }

    if additional_args["using_her_replay_buffer"]:
        hyperparams = sample_her_params(trial, hyperparams, additional_args["her_kwargs"])

    if "sample_tqc" in additional_args:
        n_quantiles = trial.suggest_int("n_quantiles", 5, 50)
        top_quantiles_to_drop_per_net = trial.suggest_int("top_quantiles_to_drop_per_net", 0, min(n_quantiles - 1, 5))
        hyperparams.update(
            {
                "n_quantiles": n_quantiles,
                "top_quantiles_to_drop_per_net": top_quantiles_to_drop_per_net,
            }
        )

    return convert_offpolicy_params(hyperparams)


def sample_td3_params(trial: optuna.Trial, n_actions: int, n_envs: int, additional_args: dict) -> dict[str, Any]:
    """
    Sampler for TD3 hyperparams.

    :param trial:
    :return:
    """
    one_minus_gamma = trial.suggest_float("one_minus_gamma", 0.0001, 0.03, log=True)
    # From 2**5=32 to 2**11=2048
    batch_size_pow = trial.suggest_int("batch_size_pow", 2, 11)

    learning_rate = trial.suggest_float("learning_rate", 1e-5, 0.002, log=True)
    train_freq = trial.suggest_int("train_freq", 1, 10)
    # Polyak coeff
    tau = trial.suggest_float("tau", 0.001, 0.08, log=True)

    noise_type = trial.suggest_categorical("noise_type", ["ornstein-uhlenbeck", "normal", None])
    noise_std = trial.suggest_float("noise_std", 0, 0.5)

    # NOTE: Add "verybig" to net_arch when tuning HER
    net_arch = trial.suggest_categorical("net_arch", ["small", "medium", "big"])

    trial.set_user_attr("gamma", 1 - one_minus_gamma)
    trial.set_user_attr("batch_size", 2**batch_size_pow)

    hyperparams = {
        "one_minus_gamma": one_minus_gamma,
        "learning_rate": learning_rate,
        "batch_size_pow": batch_size_pow,
        "train_freq": train_freq,
        "tau": tau,
        "net_arch": net_arch,
    }

    if noise_type == "normal":
        hyperparams["action_noise"] = NormalActionNoise(mean=np.zeros(n_actions), sigma=noise_std * np.ones(n_actions))
    elif noise_type == "ornstein-uhlenbeck":
        hyperparams["action_noise"] = OrnsteinUhlenbeckActionNoise(
            mean=np.zeros(n_actions), sigma=noise_std * np.ones(n_actions)
        )

    if additional_args["using_her_replay_buffer"]:
        hyperparams = sample_her_params(trial, hyperparams, additional_args["her_kwargs"])

    return convert_offpolicy_params(hyperparams)


def sample_dqn_params(trial: optuna.Trial, n_actions: int, n_envs: int, additional_args: dict) -> dict[str, Any]:
    """
    Sampler for DQN hyperparams.

    :param trial:
    :return:
    """
    one_minus_gamma = trial.suggest_float("one_minus_gamma", 0.0001, 0.03, log=True)
    # From 2**5=32 to 2**11=2048
    batch_size_pow = trial.suggest_int("batch_size_pow", 2, 11)

    learning_rate = trial.suggest_float("learning_rate", 1e-5, 0.002, log=True)
    train_freq = trial.suggest_int("train_freq", 1, 10)
    subsample_steps = trial.suggest_int("subsample_steps", 1, min(train_freq, 8))

    exploration_final_eps = trial.suggest_float("exploration_final_eps", 0, 0.2)
    exploration_fraction = trial.suggest_float("exploration_fraction", 0, 0.5)
    target_update_interval = trial.suggest_int("target_update_interval", 1, 20000, log=True)

    net_arch = trial.suggest_categorical("net_arch", ["small", "medium", "big"])

    trial.set_user_attr("gamma", 1 - one_minus_gamma)
    trial.set_user_attr("batch_size", 2**batch_size_pow)

    hyperparams = {
        "one_minus_gamma": one_minus_gamma,
        "learning_rate": learning_rate,
        "batch_size_pow": batch_size_pow,
        "train_freq": train_freq,
        "subsample_steps": subsample_steps,
        "exploration_fraction": exploration_fraction,
        "exploration_final_eps": exploration_final_eps,
        "target_update_interval": target_update_interval,
        "net_arch": net_arch,
    }

    if additional_args["using_her_replay_buffer"]:
        hyperparams = sample_her_params(trial, hyperparams, additional_args["her_kwargs"])

    if "sample_qrdqn" in additional_args:
        n_quantiles = trial.suggest_int("n_quantiles", 5, 200)
        hyperparams["n_quantiles"] = n_quantiles

    return convert_offpolicy_params(hyperparams)


def sample_her_params(trial: optuna.Trial, hyperparams: dict[str, Any], her_kwargs: dict[str, Any]) -> dict[str, Any]:
    """
    Sampler for HerReplayBuffer hyperparams.

    :param trial:
    :parma hyperparams:
    :return:
    """
    her_kwargs = her_kwargs.copy()
    her_kwargs["n_sampled_goal"] = trial.suggest_int("n_sampled_goal", 1, 5)
    her_kwargs["goal_selection_strategy"] = trial.suggest_categorical(
        "goal_selection_strategy", ["final", "episode", "future"]
    )
    hyperparams["replay_buffer_kwargs"] = her_kwargs
    return hyperparams


def sample_tqc_params(trial: optuna.Trial, n_actions: int, n_envs: int, additional_args: dict) -> dict[str, Any]:
    """
    Sampler for TQC hyperparams.

    :param trial:
    :return:
    """
    additional_args["sample_tqc"] = True
    # TQC is SAC + Distributional RL
    return sample_sac_params(trial, n_actions, n_envs, additional_args)


def sample_qrdqn_params(trial: optuna.Trial, n_actions: int, n_envs: int, additional_args: dict) -> dict[str, Any]:
    """
    Sampler for QR-DQN hyperparams.

    :param trial:
    :return:
    """
    # TQC is DQN + Distributional RL
    additional_args["sample_qrdqn"] = True
    return sample_dqn_params(trial, n_actions, n_envs, additional_args)


def convert_ars_params(sampled_params: dict[str, Any]) -> dict[str, Any]:
    hyperparams = sampled_params.copy()

    # Note: remove bias to be as the original linear policy
    # and do not squash output
    # Comment out when doing hyperparams search with linear policy only
    # net_arch = {
    #     "linear": [],
    #     "tiny": [16],
    #     "small": [32],
    # }[net_arch]
    for name in ["n_delta"]:
        if f"{name}_pow" in sampled_params:
            hyperparams[name] = 2 ** sampled_params[f"{name}_pow"]
            del hyperparams[f"{name}_pow"]

    top_frac_size = sampled_params["top_frac_size"]
    hyperparams["n_top"] = max(int(top_frac_size * hyperparams["n_delta"]), 1)
    del hyperparams["top_frac_size"]

    return hyperparams


def sample_ars_params(trial: optuna.Trial, n_actions: int, n_envs: int, additional_args: dict) -> dict[str, Any]:
    """
    Sampler for ARS hyperparams.
    :param trial:
    :return:
    """
    # n_eval_episodes = trial.suggest_categorical("n_eval_episodes", [1, 2])
    # From 2**2 to 2**6 = 64
    n_delta_pow = trial.suggest_int("n_delta_pow", 2, 6)

    learning_rate = trial.suggest_float("learning_rate", 1e-5, 0.002, log=True)
    delta_std = trial.suggest_float("delta_std", 0.01, 0.3)
    top_frac_size = trial.suggest_float("top_frac_size", 0.05, 1.0)
    # zero_policy = trial.suggest_categorical("zero_policy", [True, False])

    # net_arch = trial.suggest_categorical("net_arch", ["linear", "tiny", "small"])
    # TODO: optimize the alive_bonus_offset too

    return convert_ars_params(
        {
            # "n_eval_episodes": n_eval_episodes,
            "n_delta_pow": n_delta_pow,
            "learning_rate": learning_rate,
            "delta_std": delta_std,
            "top_frac_size": top_frac_size,
            # "zero_policy": zero_policy,
        }
    )


HYPERPARAMS_SAMPLER = {
    "a2c": sample_a2c_params,
    "ars": sample_ars_params,
    "ddpg": sample_td3_params,
    "dqn": sample_dqn_params,
    "qrdqn": sample_qrdqn_params,
    "ppo": sample_ppo_params_with_kl_bound,
    "ppo_lstm": sample_ppo_lstm_params,
    "sac": sample_sac_params,
    "tqc": sample_tqc_params,
    "td3": sample_td3_params,
    "trpo": sample_trpo_params,
    "ppo_changed_before_normalization": sample_ppo_params_with_kl_bound,  
    "ppo_mod_advantages": sample_ppo_params_with_kl_bound,  
    "ppo_mod_sampling": sample_ppo_params_with_kl_bound,  
    "ppo_no_clipping": sample_ppo_params_with_kl_bound,  
    "ppo_mod_gae": sample_ppo_params_with_kl_bound, 
    "ppo_mod_gae_2": sample_ppo_params_with_kl_bound, 
    "ppo_mod_gae_3": sample_ppo_params_with_kl_bound, 
    "ppo_mod_gae_fixed_T": sample_ppo_params_with_kl_bound, 
    "ppo_mod_gae_2_fixed_T": sample_ppo_params_with_kl_bound, 
    "ppo_mod_gae_3_fixed_T": sample_ppo_params_with_kl_bound,
}

# Convert sampled value to hyperparameters
HYPERPARAMS_CONVERTER = {
    "a2c": convert_onpolicy_params,
    "ars": convert_ars_params,
    "ddpg": convert_offpolicy_params,
    "dqn": convert_offpolicy_params,
    "qrdqn": convert_offpolicy_params,
    "ppo": convert_onpolicy_params,
    "ppo_lstm": convert_onpolicy_params,
    "sac": convert_offpolicy_params,
    "tqc": convert_offpolicy_params,
    "td3": convert_offpolicy_params,
    "trpo": convert_onpolicy_params,
    "PPOCorrected": convert_onpolicy_params,  
    "ppo_mod_advantages": convert_onpolicy_params,  
    "ppo_mod_sampling": convert_onpolicy_params,  
    "ppo_no_clipping": convert_onpolicy_params,  
    "ppo_mod_gae": convert_onpolicy_params, 
    "ppo_mod_gae_2": convert_onpolicy_params, 
    "ppo_mod_gae_3": convert_onpolicy_params, 
<<<<<<< HEAD
}


HYPERPARAMS_SAMPLER.update({
    "example": sample_example_params,
})
=======
    "ppo_mod_gae_fixed_T": convert_onpolicy_params, 
    "ppo_mod_gae_2_fixed_T": convert_onpolicy_params, 
    "ppo_mod_gae_3_fixed_T": convert_onpolicy_params, 
}
>>>>>>> 0aedf341
<|MERGE_RESOLUTION|>--- conflicted
+++ resolved
@@ -620,16 +620,12 @@
     "ppo_mod_gae": convert_onpolicy_params, 
     "ppo_mod_gae_2": convert_onpolicy_params, 
     "ppo_mod_gae_3": convert_onpolicy_params, 
-<<<<<<< HEAD
-}
-
-
-HYPERPARAMS_SAMPLER.update({
-    "example": sample_example_params,
-})
-=======
     "ppo_mod_gae_fixed_T": convert_onpolicy_params, 
     "ppo_mod_gae_2_fixed_T": convert_onpolicy_params, 
     "ppo_mod_gae_3_fixed_T": convert_onpolicy_params, 
 }
->>>>>>> 0aedf341
+
+
+HYPERPARAMS_SAMPLER.update({
+    "example": sample_example_params,
+})