--- conflicted
+++ resolved
@@ -588,13 +588,6 @@
     "tqc": sample_tqc_params,
     "td3": sample_td3_params,
     "trpo": sample_trpo_params,
-<<<<<<< HEAD
-    "PPOCorrected": sample_ppo_params,  
-    "ppo_mod_advantages": sample_ppo_params,  
-    "ppo_mod_sampling": sample_ppo_params,  
-    "ppo_no_clipping": sample_ppo_params_with_kl_bound,  
-    "ppo_changed_before_normalization" : sample_ppo_params,
-=======
     "ppo_changed_before_normalization": sample_ppo_params_with_kl_bound,  
     "ppo_mod_advantages": sample_ppo_params_with_kl_bound,  
     "ppo_mod_sampling": sample_ppo_params_with_kl_bound,  
@@ -602,7 +595,6 @@
     "ppo_mod_gae": sample_ppo_params_with_kl_bound, 
     "ppo_mod_gae_2": sample_ppo_params_with_kl_bound, 
     "ppo_mod_gae_3": sample_ppo_params_with_kl_bound, 
->>>>>>> 07aa8c3f
 }
 
 # Convert sampled value to hyperparameters
@@ -622,17 +614,12 @@
     "ppo_mod_advantages": convert_onpolicy_params,  
     "ppo_mod_sampling": convert_onpolicy_params,  
     "ppo_no_clipping": convert_onpolicy_params,  
-<<<<<<< HEAD
-    "ppo_changed_before_normalization": convert_onpolicy_params,
-}
-
-
-HYPERPARAMS_SAMPLER.update({
-    "example": sample_example_params,
-})
-=======
     "ppo_mod_gae": convert_onpolicy_params, 
     "ppo_mod_gae_2": convert_onpolicy_params, 
     "ppo_mod_gae_3": convert_onpolicy_params, 
 }
->>>>>>> 07aa8c3f
+
+
+HYPERPARAMS_SAMPLER.update({
+    "example": sample_example_params,
+})